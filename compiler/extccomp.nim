#
#
#           The Nim Compiler
#        (c) Copyright 2013 Andreas Rumpf
#
#    See the file "copying.txt", included in this
#    distribution, for details about the copyright.
#

# Module providing functions for calling the different external C compilers
# Uses some hard-wired facts about each C/C++ compiler, plus options read
# from a configuration file, to provide generalized procedures to compile
# nim files.

import
  lists, ropes, os, strutils, osproc, platform, condsyms, options, msgs,
  securehash, streams

#from debuginfo import writeDebugInfo

type
  TSystemCC* = enum
    ccNone, ccGcc, ccLLVM_Gcc, ccCLang, ccLcc, ccBcc, ccDmc, ccWcc, ccVcc,
    ccTcc, ccPcc, ccUcc, ccIcl, asmFasm
  TInfoCCProp* = enum         # properties of the C compiler:
    hasSwitchRange,           # CC allows ranges in switch statements (GNU C)
    hasComputedGoto,          # CC has computed goto (GNU C extension)
    hasCpp,                   # CC is/contains a C++ compiler
    hasAssume,                # CC has __assume (Visual C extension)
    hasGcGuard,               # CC supports GC_GUARD to keep stack roots
    hasGnuAsm,                # CC's asm uses the absurd GNU assembler syntax
    hasDeclspec,              # CC has __declspec(X)
    hasAttribute,             # CC has __attribute__((X))
  TInfoCCProps* = set[TInfoCCProp]
  TInfoCC* = tuple[
    name: string,        # the short name of the compiler
    objExt: string,      # the compiler's object file extension
    optSpeed: string,    # the options for optimization for speed
    optSize: string,     # the options for optimization for size
    compilerExe: string, # the compiler's executable
    cppCompiler: string, # name of the C++ compiler's executable (if supported)
    compileTmpl: string, # the compile command template
    buildGui: string,    # command to build a GUI application
    buildDll: string,    # command to build a shared library
    buildLib: string,    # command to build a static library
    linkerExe: string,   # the linker's executable (if not matching compiler's)
    linkTmpl: string,    # command to link files to produce an exe
    includeCmd: string,  # command to add an include dir
    linkDirCmd: string,  # command to add a lib dir
    linkLibCmd: string,  # command to link an external library
    debug: string,       # flags for debug build
    pic: string,         # command for position independent code
                         # used on some platforms
    asmStmtFrmt: string, # format of ASM statement
    structStmtFmt: string, # Format for struct statement
    packedPragma: string,  # Attribute/pragma to make struct packed (1-byte aligned)
    props: TInfoCCProps] # properties of the C compiler


# Configuration settings for various compilers.
# When adding new compilers, the cmake sources could be a good reference:
# http://cmake.org/gitweb?p=cmake.git;a=tree;f=Modules/Platform;

template compiler(name, settings: untyped): untyped =
  proc name: TInfoCC {.compileTime.} = settings

# GNU C and C++ Compiler
compiler gcc:
  result = (
    name: "gcc",
    objExt: "o",
    optSpeed: " -O3 -ffast-math ",
    optSize: " -Os -ffast-math ",
    compilerExe: "gcc",
    cppCompiler: "g++",
    compileTmpl: "-c $options $include -o $objfile $file",
    buildGui: " -mwindows",
    buildDll: " -shared",
    buildLib: "ar rcs $libfile $objfiles",
    linkerExe: "",
    linkTmpl: "$buildgui $builddll -o $exefile $objfiles $options",
    includeCmd: " -I",
    linkDirCmd: " -L",
    linkLibCmd: " -l$1",
    debug: "",
    pic: "-fPIC",
    asmStmtFrmt: "asm($1);$n",
    structStmtFmt: "$1 $3 $2 ", # struct|union [packed] $name
    packedPragma: "__attribute__((__packed__))",
    props: {hasSwitchRange, hasComputedGoto, hasCpp, hasGcGuard, hasGnuAsm,
            hasAttribute})

# LLVM Frontend for GCC/G++
compiler llvmGcc:
  result = gcc() # Uses settings from GCC

  result.name = "llvm_gcc"
  result.compilerExe = "llvm-gcc"
  result.cppCompiler = "llvm-g++"
  result.buildLib = "llvm-ar rcs $libfile $objfiles"

# Clang (LLVM) C/C++ Compiler
compiler clang:
  result = llvmGcc() # Uses settings from llvmGcc

  result.name = "clang"
  result.compilerExe = "clang"
  result.cppCompiler = "clang++"

# Microsoft Visual C/C++ Compiler
compiler vcc:
  result = (
    name: "vcc",
    objExt: "obj",
    optSpeed: " /Ogityb2 /G7 /arch:SSE2 ",
    optSize: " /O1 /G7 ",
    compilerExe: "cl",
    cppCompiler: "cl",
    compileTmpl: "/c $options $include /Fo$objfile $file",
    buildGui: " /link /SUBSYSTEM:WINDOWS ",
    buildDll: " /LD",
    buildLib: "lib /OUT:$libfile $objfiles",
    linkerExe: "cl",
    linkTmpl: "$options $builddll /Fe$exefile $objfiles $buildgui",
    includeCmd: " /I",
    linkDirCmd: " /LIBPATH:",
    linkLibCmd: " $1.lib",
    debug: " /RTC1 /Z7 ",
    pic: "",
    asmStmtFrmt: "__asm{$n$1$n}$n",
    structStmtFmt: "$3$n$1 $2",
    packedPragma: "#pragma pack(1)",
    props: {hasCpp, hasAssume, hasDeclspec})

# Intel C/C++ Compiler
compiler icl:
  # Intel compilers try to imitate the native ones (gcc and msvc)
  when defined(windows):
    result = vcc()
  else:
    result = gcc()

  result.name = "icl"
  result.compilerExe = "icl"
  result.linkerExe = "icl"

# Local C Compiler
compiler lcc:
  result = (
    name: "lcc",
    objExt: "obj",
    optSpeed: " -O -p6 ",
    optSize: " -O -p6 ",
    compilerExe: "lcc",
    cppCompiler: "",
    compileTmpl: "$options $include -Fo$objfile $file",
    buildGui: " -subsystem windows",
    buildDll: " -dll",
    buildLib: "", # XXX: not supported yet
    linkerExe: "lcclnk",
    linkTmpl: "$options $buildgui $builddll -O $exefile $objfiles",
    includeCmd: " -I",
    linkDirCmd: "", # XXX: not supported yet
    linkLibCmd: "", # XXX: not supported yet
    debug: " -g5 ",
    pic: "",
    asmStmtFrmt: "_asm{$n$1$n}$n",
    structStmtFmt: "$1 $2",
    packedPragma: "", # XXX: not supported yet
    props: {})

# Borland C Compiler
compiler bcc:
  result = (
    name: "bcc",
    objExt: "obj",
    optSpeed: " -O2 -6 ",
    optSize: " -O1 -6 ",
    compilerExe: "bcc32",
    cppCompiler: "",
    compileTmpl: "-c $options $include -o$objfile $file",
    buildGui: " -tW",
    buildDll: " -tWD",
    buildLib: "", # XXX: not supported yet
    linkerExe: "bcc32",
    linkTmpl: "$options $buildgui $builddll -e$exefile $objfiles",
    includeCmd: " -I",
    linkDirCmd: "", # XXX: not supported yet
    linkLibCmd: "", # XXX: not supported yet
    debug: "",
    pic: "",
    asmStmtFrmt: "__asm{$n$1$n}$n",
    structStmtFmt: "$1 $2",
    packedPragma: "", # XXX: not supported yet
    props: {hasCpp})

# Digital Mars C Compiler
compiler dmc:
  result = (
    name: "dmc",
    objExt: "obj",
    optSpeed: " -ff -o -6 ",
    optSize: " -ff -o -6 ",
    compilerExe: "dmc",
    cppCompiler: "",
    compileTmpl: "-c $options $include -o$objfile $file",
    buildGui: " -L/exet:nt/su:windows",
    buildDll: " -WD",
    buildLib: "", # XXX: not supported yet
    linkerExe: "dmc",
    linkTmpl: "$options $buildgui $builddll -o$exefile $objfiles",
    includeCmd: " -I",
    linkDirCmd: "", # XXX: not supported yet
    linkLibCmd: "", # XXX: not supported yet
    debug: " -g ",
    pic: "",
    asmStmtFrmt: "__asm{$n$1$n}$n",
    structStmtFmt: "$3$n$1 $2",
    packedPragma: "#pragma pack(1)",
    props: {hasCpp})

# Watcom C Compiler
compiler wcc:
  result = (
    name: "wcc",
    objExt: "obj",
    optSpeed: " -ox -on -6 -d0 -fp6 -zW ",
    optSize: "",
    compilerExe: "wcl386",
    cppCompiler: "",
    compileTmpl: "-c $options $include -fo=$objfile $file",
    buildGui: " -bw",
    buildDll: " -bd",
    buildLib: "", # XXX: not supported yet
    linkerExe: "wcl386",
    linkTmpl: "$options $buildgui $builddll -fe=$exefile $objfiles ",
    includeCmd: " -i=",
    linkDirCmd: "", # XXX: not supported yet
    linkLibCmd: "", # XXX: not supported yet
    debug: " -d2 ",
    pic: "",
    asmStmtFrmt: "__asm{$n$1$n}$n",
    structStmtFmt: "$1 $2",
    packedPragma: "", # XXX: not supported yet
    props: {hasCpp})

# Tiny C Compiler
compiler tcc:
  result = (
    name: "tcc",
    objExt: "o",
    optSpeed: "",
    optSize: "",
    compilerExe: "tcc",
    cppCompiler: "",
    compileTmpl: "-c $options $include -o $objfile $file",
    buildGui: "UNAVAILABLE!",
    buildDll: " -shared",
    buildLib: "", # XXX: not supported yet
    linkerExe: "tcc",
    linkTmpl: "-o $exefile $options $buildgui $builddll $objfiles",
    includeCmd: " -I",
    linkDirCmd: "", # XXX: not supported yet
    linkLibCmd: "", # XXX: not supported yet
    debug: " -g ",
    pic: "",
    asmStmtFrmt: "__asm{$n$1$n}$n",
    structStmtFmt: "$1 $2",
    packedPragma: "", # XXX: not supported yet
    props: {hasSwitchRange, hasComputedGoto})

# Pelles C Compiler
compiler pcc:
  # Pelles C
  result = (
    name: "pcc",
    objExt: "obj",
    optSpeed: " -Ox ",
    optSize: " -Os ",
    compilerExe: "cc",
    cppCompiler: "",
    compileTmpl: "-c $options $include -Fo$objfile $file",
    buildGui: " -SUBSYSTEM:WINDOWS",
    buildDll: " -DLL",
    buildLib: "", # XXX: not supported yet
    linkerExe: "cc",
    linkTmpl: "$options $buildgui $builddll -OUT:$exefile $objfiles",
    includeCmd: " -I",
    linkDirCmd: "", # XXX: not supported yet
    linkLibCmd: "", # XXX: not supported yet
    debug: " -Zi ",
    pic: "",
    asmStmtFrmt: "__asm{$n$1$n}$n",
    structStmtFmt: "$1 $2",
    packedPragma: "", # XXX: not supported yet
    props: {})

# Your C Compiler
compiler ucc:
  result = (
    name: "ucc",
    objExt: "o",
    optSpeed: " -O3 ",
    optSize: " -O1 ",
    compilerExe: "cc",
    cppCompiler: "",
    compileTmpl: "-c $options $include -o $objfile $file",
    buildGui: "",
    buildDll: " -shared ",
    buildLib: "", # XXX: not supported yet
    linkerExe: "cc",
    linkTmpl: "-o $exefile $buildgui $builddll $objfiles $options",
    includeCmd: " -I",
    linkDirCmd: "", # XXX: not supported yet
    linkLibCmd: "", # XXX: not supported yet
    debug: "",
    pic: "",
    asmStmtFrmt: "__asm{$n$1$n}$n",
    structStmtFmt: "$1 $2",
    packedPragma: "", # XXX: not supported yet
    props: {})

# fasm assembler
compiler fasm:
  result = (
    name: "fasm",
    objExt: "o",
    optSpeed: "",
    optSize: "",
    compilerExe: "fasm",
    cppCompiler: "fasm",
    compileTmpl: "$file $objfile",
    buildGui: "",
    buildDll: "",
    buildLib: "",
    linkerExe: "",
    linkTmpl: "",
    includeCmd: "",
    linkDirCmd: "",
    linkLibCmd: "",
    debug: "",
    pic: "",
    asmStmtFrmt: "",
    structStmtFmt: "",
    packedPragma: "",
    props: {})

const
  CC*: array[succ(low(TSystemCC))..high(TSystemCC), TInfoCC] = [
    gcc(),
    llvmGcc(),
    clang(),
    lcc(),
    bcc(),
    dmc(),
    wcc(),
    vcc(),
    tcc(),
    pcc(),
    ucc(),
    icl(),
    fasm()]

  hExt* = ".h"

var
  cCompiler* = ccGcc # the used compiler
  cAssembler* = ccNone
  gMixedMode*: bool  # true if some module triggered C++ codegen
  cIncludes*: seq[string] = @[]   # directories to search for included files
  cLibs*: seq[string] = @[]       # directories to search for lib files
  cLinkedLibs*: seq[string] = @[] # libraries to link

const
  cValidAssemblers* = {asmFasm}

# implementation

proc libNameTmpl(): string {.inline.} =
  result = if targetOS == osWindows: "$1.lib" else: "lib$1.a"

var
  toLink, toCompile, externalToCompile: TLinkedList
  linkOptions: string = ""
  compileOptions: string = ""
  ccompilerpath: string = ""

proc nameToCC*(name: string): TSystemCC =
  ## Returns the kind of compiler referred to by `name`, or ccNone
  ## if the name doesn't refer to any known compiler.
  for i in countup(succ(ccNone), high(TSystemCC)):
    if cmpIgnoreStyle(name, CC[i].name) == 0:
      return i
  result = ccNone

proc getConfigVar(c: TSystemCC, suffix: string): string =
  # use ``cpu.os.cc`` for cross compilation, unless ``--compileOnly`` is given
  # for niminst support
  let fullSuffix =
    if gCmd == cmdCompileToCpp:
      ".cpp" & suffix
    elif gCmd == cmdCompileToOC:
      ".objc" & suffix
    elif gCmd == cmdCompileToJS:
      ".js" & suffix
    else:
      suffix

  if (platform.hostOS != targetOS or platform.hostCPU != targetCPU) and
      optCompileOnly notin gGlobalOptions:
    let fullCCname = platform.CPU[targetCPU].name & '.' &
                     platform.OS[targetOS].name & '.' &
                     CC[c].name & fullSuffix
    result = getConfigVar(fullCCname)
    if result.len == 0:
      # not overriden for this cross compilation setting?
      result = getConfigVar(CC[c].name & fullSuffix)
  else:
    result = getConfigVar(CC[c].name & fullSuffix)

proc setCC*(ccname: string) =
  cCompiler = nameToCC(ccname)
  if cCompiler == ccNone: rawMessage(errUnknownCcompiler, ccname)
  compileOptions = getConfigVar(cCompiler, ".options.always")
  linkOptions = ""
  ccompilerpath = getConfigVar(cCompiler, ".path")
  for i in countup(low(CC), high(CC)): undefSymbol(CC[i].name)
  defineSymbol(CC[cCompiler].name)

proc addOpt(dest: var string, src: string) =
  if len(dest) == 0 or dest[len(dest)-1] != ' ': add(dest, " ")
  add(dest, src)

proc addLinkOption*(option: string) =
  addOpt(linkOptions, option)

proc addCompileOption*(option: string) =
  if strutils.find(compileOptions, option, 0) < 0:
    addOpt(compileOptions, option)

proc initVars*() =
  # we need to define the symbol here, because ``CC`` may have never been set!
  for i in countup(low(CC), high(CC)): undefSymbol(CC[i].name)
  defineSymbol(CC[cCompiler].name)
  addCompileOption(getConfigVar(cCompiler, ".options.always"))
  #addLinkOption(getConfigVar(cCompiler, ".options.linker"))
  if len(ccompilerpath) == 0:
    ccompilerpath = getConfigVar(cCompiler, ".path")

proc completeCFilePath*(cfile: string, createSubDir: bool = true): string =
  result = completeGeneratedFilePath(cfile, createSubDir)

proc toObjFile*(filename: string): string =
  # Object file for compilation
  result = changeFileExt(filename, CC[cCompiler].objExt)

proc addFileToCompile*(filename: string) =
  appendStr(toCompile, filename)

proc resetCompilationLists* =
  initLinkedList(toCompile)
  ## XXX: we must associate these with their originating module
  # when the module is loaded/unloaded it adds/removes its items
  # That's because we still need to hash check the external files
  # Maybe we can do that in checkDep on the other hand?
  initLinkedList(externalToCompile)
  initLinkedList(toLink)

proc addFileToLink*(filename: string) =
  prependStr(toLink, filename)
  # BUGFIX: was ``appendStr``

proc execWithEcho(cmd: string, msg = hintExecuting): int =
  rawMessage(msg, cmd)
  result = execCmd(cmd)

proc execExternalProgram*(cmd: string, msg = hintExecuting) =
  if execWithEcho(cmd, msg) != 0:
    rawMessage(errExecutionOfProgramFailed, cmd)

proc generateScript(projectFile: string, script: Rope) =
  let (dir, name, ext) = splitFile(projectFile)
  writeRope(script, dir / addFileExt("compile_" & name,
                                     platform.OS[targetOS].scriptExt))

proc getOptSpeed(c: TSystemCC): string =
  result = getConfigVar(c, ".options.speed")
  if result == "":
    result = CC[c].optSpeed   # use default settings from this file

proc getDebug(c: TSystemCC): string =
  result = getConfigVar(c, ".options.debug")
  if result == "":
    result = CC[c].debug      # use default settings from this file

proc getOptSize(c: TSystemCC): string =
  result = getConfigVar(c, ".options.size")
  if result == "":
    result = CC[c].optSize    # use default settings from this file

proc noAbsolutePaths: bool {.inline.} =
  # We used to check current OS != specified OS, but this makes no sense
  # really: Cross compilation from Linux to Linux for example is entirely
  # reasonable.
  # `optGenMapping` is included here for niminst.
  result = gGlobalOptions * {optGenScript, optGenMapping} != {}

var fileCounter: int

proc add(s: var string, many: openArray[string]) =
  s.add many.join

proc cFileSpecificOptions(cfilename: string): string =
  result = compileOptions
  var trunk = splitFile(cfilename).name
  if optCDebug in gGlobalOptions:
    var key = trunk & ".debug"
    if existsConfigVar(key): addOpt(result, getConfigVar(key))
    else: addOpt(result, getDebug(cCompiler))
  if optOptimizeSpeed in gOptions:
    var key = trunk & ".speed"
    if existsConfigVar(key): addOpt(result, getConfigVar(key))
    else: addOpt(result, getOptSpeed(cCompiler))
  elif optOptimizeSize in gOptions:
    var key = trunk & ".size"
    if existsConfigVar(key): addOpt(result, getConfigVar(key))
    else: addOpt(result, getOptSize(cCompiler))
  var key = trunk & ".always"
  if existsConfigVar(key): addOpt(result, getConfigVar(key))

proc getCompileOptions: string =
  result = cFileSpecificOptions("__dummy__")

proc getLinkOptions: string =
  result = linkOptions
  for linkedLib in items(cLinkedLibs):
    result.add(CC[cCompiler].linkLibCmd % linkedLib.quoteShell)
  for libDir in items(cLibs):
    result.add([CC[cCompiler].linkDirCmd, libDir.quoteShell])

proc needsExeExt(): bool {.inline.} =
  result = (optGenScript in gGlobalOptions and targetOS == osWindows) or
           (platform.hostOS == osWindows)

proc getCompilerExe(compiler: TSystemCC): string =
  result = if gCmd == cmdCompileToCpp: CC[compiler].cppCompiler
           else: CC[compiler].compilerExe
  if result.len == 0:
    rawMessage(errCompilerDoesntSupportTarget, CC[compiler].name)

proc getLinkerExe(compiler: TSystemCC): string =
  result = if CC[compiler].linkerExe.len > 0: CC[compiler].linkerExe
           elif gMixedMode and gCmd != cmdCompileToCpp: CC[compiler].cppCompiler
           else: compiler.getCompilerExe

proc getCompileCFileCmd*(cfilename: string, isExternal = false): string =
  var c = cCompiler
  if cfilename.endswith(".asm"):
    var customAssembler = getConfigVar("assembler")
    if customAssembler.len > 0:
      c = nameToCC(customAssembler)
    else:
      if targetCPU == cpuI386 or targetCPU == cpuAmd64:
        c = asmFasm
      else:
        c = ccNone

    if c == ccNone:
      rawMessage(errExternalAssemblerNotFound, "")
    elif c notin cValidAssemblers:
      rawMessage(errExternalAssemblerNotValid, customAssembler)

  var options = cFileSpecificOptions(cfilename)
  var exe = getConfigVar(c, ".exe")
  if exe.len == 0: exe = c.getCompilerExe

  if needsExeExt(): exe = addFileExt(exe, "exe")
  if optGenDynLib in gGlobalOptions and
      ospNeedsPIC in platform.OS[targetOS].props:
    add(options, ' ' & CC[c].pic)

  var includeCmd, compilePattern: string
  if not noAbsolutePaths():
    # compute include paths:
    includeCmd = CC[c].includeCmd & quoteShell(libpath)

    for includeDir in items(cIncludes):
      includeCmd.add([CC[c].includeCmd, includeDir.quoteShell])

    compilePattern = joinPath(ccompilerpath, exe)
  else:
    includeCmd = ""
    compilePattern = c.getCompilerExe

  var cfile = if noAbsolutePaths(): extractFilename(cfilename)
              else: cfilename
  var objfile = if not isExternal or noAbsolutePaths():
                  toObjFile(cfile)
                else:
                  completeCFilePath(toObjFile(cfile))
  objfile = quoteShell(objfile)
  cfile = quoteShell(cfile)
  result = quoteShell(compilePattern % [
    "file", cfile, "objfile", objfile, "options", options,
    "include", includeCmd, "nim", getPrefixDir(),
    "nim", getPrefixDir(), "lib", libpath])
  add(result, ' ')
  addf(result, CC[c].compileTmpl, [
    "file", cfile, "objfile", objfile,
    "options", options, "include", includeCmd,
    "nim", quoteShell(getPrefixDir()),
    "nim", quoteShell(getPrefixDir()),
    "lib", quoteShell(libpath)])

proc footprint(filename: string): SecureHash =
  result = secureHash(
    $secureHashFile(filename) &
    platform.OS[targetOS].name &
    platform.CPU[targetCPU].name &
    extccomp.CC[extccomp.cCompiler].name &
    getCompileCFileCmd(filename, true))

proc externalFileChanged(filename: string): bool =
  if gCmd notin {cmdCompileToC, cmdCompileToCpp, cmdCompileToOC, cmdCompileToLLVM}:
    return false

  var hashFile = toGeneratedFile(filename.withPackageName, "sha1")
  var currentHash = footprint(filename)
  var f: File
  if open(f, hashFile, fmRead):
    let oldHash = parseSecureHash(f.readLine())
    close(f)
    result = oldHash != currentHash
  else:
    result = true
  if result:
    if open(f, hashFile, fmWrite):
      f.writeLine($currentHash)
      close(f)

proc addExternalFileToCompile*(filename: string) =
  if optForceFullMake in gGlobalOptions or externalFileChanged(filename):
    appendStr(externalToCompile, filename)

proc compileCFile(list: TLinkedList, script: var Rope, cmds: var TStringSeq,
                  prettyCmds: var TStringSeq, isExternal: bool) =
  var it = PStrEntry(list.head)
  while it != nil:
    inc(fileCounter)          # call the C compiler for the .c file:
    var compileCmd = getCompileCFileCmd(it.data, isExternal)
    if optCompileOnly notin gGlobalOptions:
      add(cmds, compileCmd)
      let (dir, name, ext) = splitFile(it.data)
      add(prettyCmds, "CC: " & name)
    if optGenScript in gGlobalOptions:
      add(script, compileCmd)
      add(script, tnl)
    it = PStrEntry(it.next)

proc getLinkCmd(projectfile, objfiles: string): string =
  if optGenStaticLib in gGlobalOptions:
    let name = splitFile(gProjectName).name
    result = CC[cCompiler].buildLib % ["libfile", (libNameTmpl() % name),
                                       "objfiles", objfiles]
  else:
    var linkerExe = getConfigVar(cCompiler, ".linkerexe")
    if len(linkerExe) == 0: linkerExe = cCompiler.getLinkerExe
    if needsExeExt(): linkerExe = addFileExt(linkerExe, "exe")
    if noAbsolutePaths(): result = quoteShell(linkerExe)
    else: result = quoteShell(joinPath(ccompilerpath, linkerExe))
    let buildgui = if optGenGuiApp in gGlobalOptions: CC[cCompiler].buildGui
                   else: ""
    var exefile, builddll: string
    if optGenDynLib in gGlobalOptions:
      exefile = platform.OS[targetOS].dllFrmt % splitFile(projectfile).name
      builddll = CC[cCompiler].buildDll
    else:
      exefile = splitFile(projectfile).name & platform.OS[targetOS].exeExt
      builddll = ""
    if options.outFile.len > 0:
      exefile = options.outFile.expandTilde
      if not exefile.isAbsolute():
        exefile = getCurrentDir() / exefile
    if not noAbsolutePaths():
      if not exefile.isAbsolute():
        exefile = joinPath(splitFile(projectfile).dir, exefile)
    if optCDebug in gGlobalOptions:
      writeDebugInfo(exefile.changeFileExt("ndb"))
    exefile = quoteShell(exefile)
    let linkOptions = getLinkOptions() & " " &
                      getConfigVar(cCompiler, ".options.linker")
    result = quoteShell(result % ["builddll", builddll,
        "buildgui", buildgui, "options", linkOptions, "objfiles", objfiles,
        "exefile", exefile, "nim", getPrefixDir(), "lib", libpath])
    result.add ' '
    addf(result, CC[cCompiler].linkTmpl, ["builddll", builddll,
        "buildgui", buildgui, "options", linkOptions,
        "objfiles", objfiles, "exefile", exefile,
        "nim", quoteShell(getPrefixDir()),
        "lib", quoteShell(libpath)])

proc callCCompiler*(projectfile: string) =
  var
    linkCmd, buildgui: string
  if gGlobalOptions * {optCompileOnly, optGenScript} == {optCompileOnly}:
    return # speed up that call if only compiling and no script shall be
           # generated
  fileCounter = 0
  #var c = cCompiler
  var script: Rope = nil
  var cmds: TStringSeq = @[]
  var prettyCmds: TStringSeq = @[]
  let prettyCb = proc (idx: int) =
    echo prettyCmds[idx]
  let runCb = proc (idx: int, p: Process) =
    let exitCode = p.peekExitCode
    if exitCode != 0:
      rawMessage(errGenerated, "execution of an external compiler program '" &
        cmds[idx] & "' failed with exit code: " & $exitCode & "\n\n" &
        p.outputStream.readAll.strip)
  compileCFile(toCompile, script, cmds, prettyCmds, false)
  compileCFile(externalToCompile, script, cmds, prettyCmds, true)
  if optCompileOnly notin gGlobalOptions:
    if gNumberOfProcessors == 0: gNumberOfProcessors = countProcessors()
    var res = 0
    if gNumberOfProcessors <= 1:
      for i in countup(0, high(cmds)):
        res = execWithEcho(cmds[i])
        if res != 0: rawMessage(errExecutionOfProgramFailed, cmds[i])
    elif optListCmd in gGlobalOptions or gVerbosity > 1:
      res = execProcesses(cmds, {poEchoCmd, poStdErrToStdOut, poUsePath, poParentStreams},
                          gNumberOfProcessors, afterRunEvent=runCb)
    elif gVerbosity == 1:
      res = execProcesses(cmds, {poStdErrToStdOut, poUsePath, poParentStreams},
                          gNumberOfProcessors, prettyCb, afterRunEvent=runCb)
    else:
      res = execProcesses(cmds, {poStdErrToStdOut, poUsePath, poParentStreams},
                          gNumberOfProcessors, afterRunEvent=runCb)
    if res != 0:
      if gNumberOfProcessors <= 1:
        rawMessage(errExecutionOfProgramFailed, cmds.join())
  if optNoLinking notin gGlobalOptions:
    # call the linker:
    var it = PStrEntry(toLink.head)
    var objfiles = ""
    while it != nil:
      let objFile = if noAbsolutePaths(): it.data.extractFilename else: it.data
      add(objfiles, ' ')
      add(objfiles, quoteShell(
          addFileExt(objFile, CC[cCompiler].objExt)))
      it = PStrEntry(it.next)

<<<<<<< HEAD
    if optGenStaticLib in gGlobalOptions:
      let name = splitFile(gProjectName).name
      linkCmd = CC[c].buildLib % ["libfile", (libNameTmpl() % name),
                                  "objfiles", objfiles]
    else:
      var linkerExe = getConfigVar(c, ".linkerexe")
      if len(linkerExe) == 0: linkerExe = c.getLinkerExe
      if needsExeExt(): linkerExe = addFileExt(linkerExe, "exe")
      if noAbsolutePaths(): linkCmd = quoteShell(linkerExe)
      else: linkCmd = quoteShell(joinPath(ccompilerpath, linkerExe))
      if optGenGuiApp in gGlobalOptions: buildgui = CC[c].buildGui
      else: buildgui = ""
      var exefile: string
      if optGenDynLib in gGlobalOptions:
        exefile = platform.OS[targetOS].dllFrmt % splitFile(projectfile).name
        builddll = CC[c].buildDll
      else:
        exefile = splitFile(projectfile).name & platform.OS[targetOS].exeExt
        builddll = ""
      if options.outFile.len > 0:
        exefile = options.outFile.expandTilde
        if not exefile.isAbsolute():
          exefile = getCurrentDir() / exefile
      if not noAbsolutePaths():
        if not exefile.isAbsolute():
          exefile = joinPath(splitFile(projectfile).dir, exefile)
      #if optCDebug in gGlobalOptions:
      #  writeDebugInfo(exefile.changeFileExt("ndb"))
      exefile = quoteShell(exefile)
      let linkOptions = getLinkOptions() & " " &
                        getConfigVar(cCompiler, ".options.linker")
      linkCmd = quoteShell(linkCmd % ["builddll", builddll,
          "buildgui", buildgui, "options", linkOptions, "objfiles", objfiles,
          "exefile", exefile, "nim", getPrefixDir(), "lib", libpath])
      linkCmd.add ' '
      addf(linkCmd, CC[c].linkTmpl, ["builddll", builddll,
          "buildgui", buildgui, "options", linkOptions,
          "objfiles", objfiles, "exefile", exefile,
          "nim", quoteShell(getPrefixDir()),
          "lib", quoteShell(libpath)])
=======
    linkCmd = getLinkCmd(projectfile, objfiles)
>>>>>>> aedafb99
    if optCompileOnly notin gGlobalOptions:
      execExternalProgram(linkCmd,
        if optListCmd in gGlobalOptions or gVerbosity > 1: hintExecuting else: hintLinking)
  else:
    linkCmd = ""
  if optGenScript in gGlobalOptions:
    add(script, linkCmd)
    add(script, tnl)
    generateScript(projectfile, script)

from json import escapeJson

proc writeJsonBuildInstructions*(projectfile: string) =
  template lit(x: untyped) = f.write x
  template str(x: untyped) =
    buf.setLen 0
    escapeJson(x, buf)
    f.write buf

  proc cfiles(f: File; buf: var string; list: TLinkedList, isExternal: bool) =
    var it = PStrEntry(list.head)
    while it != nil:
      let compileCmd = getCompileCFileCmd(it.data, isExternal)
      lit "["
      str it.data
      lit ", "
      str compileCmd
      it = PStrEntry(it.next)
      if it == nil:
        lit "]\L"
      else:
        lit "],\L"

  proc linkfiles(f: File; buf, objfiles: var string; toLink: TLinkedList) =
    var it = PStrEntry(toLink.head)
    while it != nil:
      let objfile = addFileExt(it.data, CC[cCompiler].objExt)
      str objfile
      add(objfiles, ' ')
      add(objfiles, quoteShell(objfile))
      it = PStrEntry(it.next)
      if it == nil:
        lit "\L"
      else:
        lit ",\L"

  var buf = newStringOfCap(50)

  let file = projectfile.splitFile.name
  let jsonFile = toGeneratedFile(file, "json")

  var f: File
  if open(f, jsonFile, fmWrite):
    lit "{\"compile\":[\L"
    cfiles(f, buf, toCompile, false)
    lit "],\L\"extcompile\":[\L"
    cfiles(f, buf, externalToCompile, true)
    lit "],\L\"link\":[\L"
    var objfiles = ""
    linkfiles(f, buf, objfiles, toLink)

    lit "],\L\"linkcmd\": "
    str getLinkCmd(projectfile, objfiles)
    lit "\L}\L"
    close(f)

proc genMappingFiles(list: TLinkedList): Rope =
  var it = PStrEntry(list.head)
  while it != nil:
    addf(result, "--file:r\"$1\"$N", [rope(it.data)])
    it = PStrEntry(it.next)

proc writeMapping*(gSymbolMapping: Rope) =
  if optGenMapping notin gGlobalOptions: return
  var code = rope("[C_Files]\n")
  add(code, genMappingFiles(toCompile))
  add(code, genMappingFiles(externalToCompile))
  add(code, "\n[C_Compiler]\nFlags=")
  add(code, strutils.escape(getCompileOptions()))

  add(code, "\n[Linker]\nFlags=")
  add(code, strutils.escape(getLinkOptions() & " " &
                            getConfigVar(cCompiler, ".options.linker")))

  add(code, "\n[Environment]\nlibpath=")
  add(code, strutils.escape(libpath))

  addf(code, "\n[Symbols]$n$1", [gSymbolMapping])
  writeRope(code, joinPath(gProjectPath, "mapping.txt"))<|MERGE_RESOLUTION|>--- conflicted
+++ resolved
@@ -684,8 +684,9 @@
     if not noAbsolutePaths():
       if not exefile.isAbsolute():
         exefile = joinPath(splitFile(projectfile).dir, exefile)
-    if optCDebug in gGlobalOptions:
-      writeDebugInfo(exefile.changeFileExt("ndb"))
+    when false:
+      if optCDebug in gGlobalOptions:
+        writeDebugInfo(exefile.changeFileExt("ndb"))
     exefile = quoteShell(exefile)
     let linkOptions = getLinkOptions() & " " &
                       getConfigVar(cCompiler, ".options.linker")
@@ -701,7 +702,7 @@
 
 proc callCCompiler*(projectfile: string) =
   var
-    linkCmd, buildgui: string
+    linkCmd: string
   if gGlobalOptions * {optCompileOnly, optGenScript} == {optCompileOnly}:
     return # speed up that call if only compiling and no script shall be
            # generated
@@ -750,50 +751,7 @@
           addFileExt(objFile, CC[cCompiler].objExt)))
       it = PStrEntry(it.next)
 
-<<<<<<< HEAD
-    if optGenStaticLib in gGlobalOptions:
-      let name = splitFile(gProjectName).name
-      linkCmd = CC[c].buildLib % ["libfile", (libNameTmpl() % name),
-                                  "objfiles", objfiles]
-    else:
-      var linkerExe = getConfigVar(c, ".linkerexe")
-      if len(linkerExe) == 0: linkerExe = c.getLinkerExe
-      if needsExeExt(): linkerExe = addFileExt(linkerExe, "exe")
-      if noAbsolutePaths(): linkCmd = quoteShell(linkerExe)
-      else: linkCmd = quoteShell(joinPath(ccompilerpath, linkerExe))
-      if optGenGuiApp in gGlobalOptions: buildgui = CC[c].buildGui
-      else: buildgui = ""
-      var exefile: string
-      if optGenDynLib in gGlobalOptions:
-        exefile = platform.OS[targetOS].dllFrmt % splitFile(projectfile).name
-        builddll = CC[c].buildDll
-      else:
-        exefile = splitFile(projectfile).name & platform.OS[targetOS].exeExt
-        builddll = ""
-      if options.outFile.len > 0:
-        exefile = options.outFile.expandTilde
-        if not exefile.isAbsolute():
-          exefile = getCurrentDir() / exefile
-      if not noAbsolutePaths():
-        if not exefile.isAbsolute():
-          exefile = joinPath(splitFile(projectfile).dir, exefile)
-      #if optCDebug in gGlobalOptions:
-      #  writeDebugInfo(exefile.changeFileExt("ndb"))
-      exefile = quoteShell(exefile)
-      let linkOptions = getLinkOptions() & " " &
-                        getConfigVar(cCompiler, ".options.linker")
-      linkCmd = quoteShell(linkCmd % ["builddll", builddll,
-          "buildgui", buildgui, "options", linkOptions, "objfiles", objfiles,
-          "exefile", exefile, "nim", getPrefixDir(), "lib", libpath])
-      linkCmd.add ' '
-      addf(linkCmd, CC[c].linkTmpl, ["builddll", builddll,
-          "buildgui", buildgui, "options", linkOptions,
-          "objfiles", objfiles, "exefile", exefile,
-          "nim", quoteShell(getPrefixDir()),
-          "lib", quoteShell(libpath)])
-=======
     linkCmd = getLinkCmd(projectfile, objfiles)
->>>>>>> aedafb99
     if optCompileOnly notin gGlobalOptions:
       execExternalProgram(linkCmd,
         if optListCmd in gGlobalOptions or gVerbosity > 1: hintExecuting else: hintLinking)
