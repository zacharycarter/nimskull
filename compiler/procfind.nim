#
#
#           The Nimrod Compiler
#        (c) Copyright 2013 Andreas Rumpf
#
#    See the file "copying.txt", included in this
#    distribution, for details about the copyright.
#

# This module implements the searching for procs and iterators.
# This is needed for proper handling of forward declarations.

import
  ast, astalgo, msgs, semdata, types, trees

proc equalGenericParams(procA, procB: PNode): bool =
  if sonsLen(procA) != sonsLen(procB): return
  for i in countup(0, sonsLen(procA) - 1):
    if procA.sons[i].kind != nkSym:
      InternalError(procA.info, "equalGenericParams")
      return
    if procB.sons[i].kind != nkSym:
      InternalError(procB.info, "equalGenericParams")
      return
    let a = procA.sons[i].sym
    let b = procB.sons[i].sym
    if a.name.id != b.name.id or
        not sameTypeOrNil(a.typ, b.typ, {TypeDescExactMatch}): return
    if a.ast != nil and b.ast != nil:
      if not ExprStructuralEquivalent(a.ast, b.ast): return
  result = true

<<<<<<< HEAD
proc SearchForProc*(c: PContext, scope: PScope, fn: PSym): PSym = 
  # Searchs for the fn in the symbol table. If the parameter lists are exactly
=======
proc SearchForProc*(c: PContext, fn: PSym, tos: int): PSym = 
  # Searchs for a forward declaration or a "twin" symbol of fn
  # in the symbol table. If the parameter lists are exactly
>>>>>>> f44a4362
  # the same the sym in the symbol table is returned, else nil.
  var it: TIdentIter
  result = initIdentIter(it, scope.symbols, fn.Name)
  if isGenericRoutine(fn):
    # we simply check the AST; this is imprecise but nearly the best what
    # can be done; this doesn't work either though as type constraints are
    # not kept in the AST ..
    while result != nil:
      if result.Kind == fn.kind and isGenericRoutine(result):
        let genR = result.ast.sons[genericParamsPos]
        let genF = fn.ast.sons[genericParamsPos]
        if ExprStructuralEquivalent(genR, genF) and
           ExprStructuralEquivalent(result.ast.sons[paramsPos],
                                    fn.ast.sons[paramsPos]) and
           equalGenericParams(genR, genF):
            return
      result = NextIdentIter(it, scope.symbols)
  else:
    while result != nil:
      if result.Kind == fn.kind and not isGenericRoutine(result):
        case equalParams(result.typ.n, fn.typ.n)
        of paramsEqual:
          return
        of paramsIncompatible:
          LocalError(fn.info, errNotOverloadable, fn.name.s)
          return
        of paramsNotEqual:
          nil
      result = NextIdentIter(it, scope.symbols)

when false:
  proc paramsFitBorrow(child, parent: PNode): bool = 
    var length = sonsLen(child)
    result = false
    if length == sonsLen(parent): 
      for i in countup(1, length - 1): 
        var m = child.sons[i].sym
        var n = parent.sons[i].sym
        assert((m.kind == skParam) and (n.kind == skParam))
        if not compareTypes(m.typ, n.typ, dcEqOrDistinctOf): return 
      if not compareTypes(child.sons[0].typ, parent.sons[0].typ,
                          dcEqOrDistinctOf): return
      result = true

  proc SearchForBorrowProc*(c: PContext, startScope: PScope, fn: PSym): PSym =
    # Searchs for the fn in the symbol table. If the parameter lists are suitable
    # for borrowing the sym in the symbol table is returned, else nil.
    var it: TIdentIter
    for scope in walkScopes(startScope):
      result = initIdentIter(it, scope.symbols, fn.Name)
      while result != nil: 
        # watchout! result must not be the same as fn!
        if (result.Kind == fn.kind) and (result.id != fn.id): 
          if equalGenericParams(result.ast.sons[genericParamsPos], 
                                fn.ast.sons[genericParamsPos]): 
            if paramsFitBorrow(fn.typ.n, result.typ.n): return 
        result = NextIdentIter(it, scope.symbols)<|MERGE_RESOLUTION|>--- conflicted
+++ resolved
@@ -30,14 +30,9 @@
       if not ExprStructuralEquivalent(a.ast, b.ast): return
   result = true
 
-<<<<<<< HEAD
-proc SearchForProc*(c: PContext, scope: PScope, fn: PSym): PSym = 
-  # Searchs for the fn in the symbol table. If the parameter lists are exactly
-=======
-proc SearchForProc*(c: PContext, fn: PSym, tos: int): PSym = 
+proc SearchForProc*(c: PContext, scope: PScope, fn: PSym): PSym =
   # Searchs for a forward declaration or a "twin" symbol of fn
   # in the symbol table. If the parameter lists are exactly
->>>>>>> f44a4362
   # the same the sym in the symbol table is returned, else nil.
   var it: TIdentIter
   result = initIdentIter(it, scope.symbols, fn.Name)
