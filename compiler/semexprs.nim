--- conflicted
+++ resolved
@@ -300,13 +300,8 @@
   result = n
 
 proc isOpImpl(c: PContext, n: PNode): PNode =
-<<<<<<< HEAD
   internalAssert n.sonsLen == 3 and
-    n[1].typ != nil and
-=======
-  InternalAssert n.sonsLen == 3 and
     n[1].typ != nil and n[1].typ.kind == tyTypeDesc and
->>>>>>> 72291875
     n[2].kind in {nkStrLit..nkTripleStrLit, nkType}
   
   let t1 = n[1].typ.skipTypes({tyTypeDesc})
@@ -329,27 +324,15 @@
     case t2.kind
     of tyTypeClasses:
       var m: TCandidate
-<<<<<<< HEAD
-      initCandidate(m, t2)
+      initCandidate(c, m, t2)
       match = matchUserTypeClass(c, m, emptyNode, t2, t1) != nil
     of tyOrdinal:
       var m: TCandidate
-      initCandidate(m, t2)
+      initCandidate(c, m, t2)
       match = isOrdinalType(t1)
     of tySequence, tyArray, tySet:
       var m: TCandidate
-      initCandidate(m, t2)
-=======
-      InitCandidate(c, m, t2)
-      match = matchUserTypeClass(c, m, emptyNode, t2, t1) != nil
-    of tyOrdinal:
-      var m: TCandidate
-      InitCandidate(c, m, t2)
-      match = isOrdinalType(t1)
-    of tySequence, tyArray, tySet:
-      var m: TCandidate
-      InitCandidate(c, m, t2)
->>>>>>> 72291875
+      initCandidate(c, m, t2)
       match = typeRel(m, t2, t1) != isNone
     else:
       match = sameType(t1, t2)
@@ -1182,13 +1165,8 @@
     if lhsIsResult:
       n.typ = enforceVoidContext
       if lhs.sym.typ.kind == tyGenericParam:
-<<<<<<< HEAD
-        if matchTypeClass(lhs.typ, rhs.typ):
+        if cmpTypes(c, lhs.typ, rhs.typ) == isGeneric:
           internalAssert c.p.resultSym != nil
-=======
-        if cmpTypes(c, lhs.typ, rhs.typ) == isGeneric:
-          InternalAssert c.p.resultSym != nil
->>>>>>> 72291875
           lhs.typ = rhs.typ
           c.p.resultSym.typ = rhs.typ
           c.p.owner.typ.sons[0] = rhs.typ
