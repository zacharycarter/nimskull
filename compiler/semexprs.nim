--- conflicted
+++ resolved
@@ -1555,15 +1555,9 @@
   result = n
   checkSonsLen(n, 1, c.config)
   if c.p.owner == nil or c.p.owner.kind != skIterator:
-<<<<<<< HEAD
-    localError(n.info, errYieldNotAllowedHere)
+    localError(c.config, n.info, errYieldNotAllowedHere)
   elif oldIterTransf in c.features and c.p.inTryStmt > 0 and c.p.owner.typ.callConv != ccInline:
-    localError(n.info, errYieldNotAllowedInTryStmt)
-=======
-    localError(c.config, n.info, errYieldNotAllowedHere)
-  elif c.p.inTryStmt > 0 and c.p.owner.typ.callConv != ccInline:
     localError(c.config, n.info, errYieldNotAllowedInTryStmt)
->>>>>>> 02f01470
   elif n.sons[0].kind != nkEmpty:
     n.sons[0] = semExprWithType(c, n.sons[0]) # check for type compatibility:
     var iterType = c.p.owner.typ
