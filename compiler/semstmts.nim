--- conflicted
+++ resolved
@@ -1247,11 +1247,7 @@
       addResult(c, s.typ.sons[0], n.info, skProc)
       addResultNode(c, n)
       let semBody = hloBody(c, semProcBody(c, n.sons[bodyPos]))
-<<<<<<< HEAD
-      n.sons[bodyPos] = transformBody(c.module, c.features, semBody, s)
-=======
       n.sons[bodyPos] = transformBody(c.graph, c.module, semBody, s)
->>>>>>> 02f01470
       popProcCon(c)
     elif efOperand notin flags:
       localError(c.config, n.info, errGenericLambdaNotAllowed)
@@ -1292,11 +1288,7 @@
   addResult(c, n.typ.sons[0], n.info, skProc)
   addResultNode(c, n)
   let semBody = hloBody(c, semProcBody(c, n.sons[bodyPos]))
-<<<<<<< HEAD
-  n.sons[bodyPos] = transformBody(c.module, c.features, semBody, s)
-=======
   n.sons[bodyPos] = transformBody(c.graph, c.module, semBody, s)
->>>>>>> 02f01470
   popProcCon(c)
   popOwner(c)
   closeScope(c)
@@ -1609,11 +1601,7 @@
           let semBody = hloBody(c, semProcBody(c, n.sons[bodyPos]))
           # unfortunately we cannot skip this step when in 'system.compiles'
           # context as it may even be evaluated in 'system.compiles':
-<<<<<<< HEAD
-          n.sons[bodyPos] = transformBody(c.module, c.features, semBody, s)
-=======
           n.sons[bodyPos] = transformBody(c.graph, c.module, semBody, s)
->>>>>>> 02f01470
       else:
         if s.typ.sons[0] != nil and kind != skIterator:
           addDecl(c, newSym(skUnknown, getIdent"result", nil, n.info))
