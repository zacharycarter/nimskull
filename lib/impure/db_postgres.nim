--- conflicted
+++ resolved
@@ -127,16 +127,11 @@
 proc setRow(res: PPGresult, r: var TRow, line, cols: int32) =
   for col in 0..cols-1:
     setLen(r[col], 0)
-<<<<<<< HEAD
-    var x = pqgetvalue(res, line, col)
-    add(r[col], x)
-=======
-    var x = PQgetvalue(res, line, col)
-    if x == nil:
+    let x = pqgetvalue(res, line, col)
+    if x.isNil:
       r[col] = nil
     else:
       add(r[col], x)
->>>>>>> 6935171b
 
 iterator fastRows*(db: TDbConn, query: TSqlQuery,
                    args: varargs[string, `$`]): TRow {.tags: [FReadDB].} =
