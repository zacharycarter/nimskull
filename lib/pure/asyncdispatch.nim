--- conflicted
+++ resolved
@@ -1012,13 +1012,7 @@
     domain = AF_INET): Future[void] =
     var retFuture = newFuture[void]("connect")
 
-<<<<<<< HEAD
     proc cb(fd: AsyncFD): bool =
-      # We have connected.
-      retFuture.complete()
-      return true
-=======
-    proc cb(fd: TAsyncFD): bool =
       var ret = SocketHandle(fd).getSockOptInt(cint(SOL_SOCKET), cint(SO_ERROR))
       if ret == 0:
           # We have connected.
@@ -1030,7 +1024,6 @@
       else:
           retFuture.fail(newException(OSError, osErrorMsg(OSErrorCode(ret))))
           return true
->>>>>>> a11a2f0f
 
     assert getSockDomain(socket.SocketHandle) == domain
     var aiList = getAddrInfo(address, port, domain)
