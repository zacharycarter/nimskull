#
#
#            Nim's Runtime Library
#        (c) Copyright 2015 Andreas Rumpf
#
#    See the file "copying.txt", included in this
#    distribution, for details about the copyright.
#

##   Constructive mathematics is naturally typed. -- Simon Thompson
##
## Basic math routines for Nim.
## This module is available for the `JavaScript target
## <backends.html#the-javascript-target>`_.
##
## Note that the trigonometric functions naturally operate on radians.
## The helper functions `degToRad` and `radToDeg` provide conversion
## between radians and degrees.

include "system/inclrtl"
{.push debugger:off .} # the user does not want to trace a part
                       # of the standard library!

proc binom*(n, k: int): int {.noSideEffect.} =
  ## Computes the binomial coefficient
  if k <= 0: return 1
  if 2*k > n: return binom(n, n-k)
  result = n
  for i in countup(2, k):
    result = (result * (n + 1 - i)) div i

proc fac*(n: int): int {.noSideEffect.} =
  ## Computes the faculty/factorial function.
  result = 1
  for i in countup(2, n):
    result = result * i

{.push checks:off, line_dir:off, stack_trace:off.}

when defined(Posix) and not defined(haiku):
  {.passl: "-lm".}
when not defined(js) and not defined(nimscript):
  import times

const
  PI* = 3.1415926535897932384626433 ## the circle constant PI (Ludolph's number)
  TAU* = 2.0 * PI ## the circle constant TAU (= 2 * PI)
  E* = 2.71828182845904523536028747 ## Euler's number

  MaxFloat64Precision* = 16 ## maximum number of meaningful digits
                            ## after the decimal point for Nim's
                            ## ``float64`` type.
  MaxFloat32Precision* = 8  ## maximum number of meaningful digits
                            ## after the decimal point for Nim's
                            ## ``float32`` type.
  MaxFloatPrecision* = MaxFloat64Precision ## maximum number of
                                           ## meaningful digits
                                           ## after the decimal point
                                           ## for Nim's ``float`` type.
  RadPerDeg = PI / 180.0 ## number of radians per degree

type
  FloatClass* = enum ## describes the class a floating point value belongs to.
                     ## This is the type that is returned by `classify`.
    fcNormal,    ## value is an ordinary nonzero floating point value
    fcSubnormal, ## value is a subnormal (a very small) floating point value
    fcZero,      ## value is zero
    fcNegZero,   ## value is the negative zero
    fcNan,       ## value is Not-A-Number (NAN)
    fcInf,       ## value is positive infinity
    fcNegInf     ## value is negative infinity

proc classify*(x: float): FloatClass =
<<<<<<< HEAD
  ## Classifies a floating point value. Returns `x`'s class as specified by
=======
  ## classifies a floating point value. Returns `x`'s class as specified by
>>>>>>> 6d153243
  ## `FloatClass`.

  # JavaScript and most C compilers have no classify:
  if x == 0.0:
    if 1.0/x == Inf:
      return fcZero
    else:
      return fcNegZero
  if x*0.5 == x:
    if x > 0.0: return fcInf
    else: return fcNegInf
  if x != x: return fcNan
  return fcNormal
  # XXX: fcSubnormal is not detected!

<<<<<<< HEAD
=======

proc binom*(n, k: int): int {.noSideEffect.} =
  ## computes the binomial coefficient
  if k <= 0: return 1
  if 2*k > n: return binom(n, n-k)
  result = n
  for i in countup(2, k):
    result = (result * (n + 1 - i)) div i

proc fac*(n: int): int {.noSideEffect.} =
  ## computes the faculty/factorial function.
  result = 1
  for i in countup(2, n):
    result = result * i

>>>>>>> 6d153243
proc isPowerOfTwo*(x: int): bool {.noSideEffect.} =
  ## Returns true, if `x` is a power of two, false otherwise.
  ## Zero and negative numbers are not a power of two.
  return (x > 0) and ((x and (x - 1)) == 0)

proc nextPowerOfTwo*(x: int): int {.noSideEffect.} =
  ## Returns `x` rounded up to the nearest power of two.
  ## Zero and negative numbers get rounded up to 1.
  result = x - 1
  when defined(cpu64):
    result = result or (result shr 32)
  when sizeof(int) > 2:
    result = result or (result shr 16)
  when sizeof(int) > 1:
    result = result or (result shr 8)
  result = result or (result shr 4)
  result = result or (result shr 2)
  result = result or (result shr 1)
  result += 1 + ord(x<=0)

proc countBits32*(n: int32): int {.noSideEffect.} =
  ## Counts the set bits in `n`.
  var v = n
  v = v -% ((v shr 1'i32) and 0x55555555'i32)
  v = (v and 0x33333333'i32) +% ((v shr 2'i32) and 0x33333333'i32)
  result = ((v +% (v shr 4'i32) and 0xF0F0F0F'i32) *% 0x1010101'i32) shr 24'i32

proc sum*[T](x: openArray[T]): T {.noSideEffect.} =
<<<<<<< HEAD
  ## Computes the sum of the elements in `x`.
  ## If `x` is empty, 0 is returned.
  for i in items(x): result = result + i

=======
  ## computes the sum of the elements in `x`.
  ## If `x` is empty, 0 is returned.
  for i in items(x): result = result + i

template toFloat(f: float): float = f

proc mean*[T](x: openArray[T]): float {.noSideEffect.} =
  ## computes the mean of the elements in `x`, which are first converted to floats.
  ## If `x` is empty, NaN is returned.
  ## ``toFloat(x: T): float`` must be defined.
  for i in items(x): result = result + toFloat(i)
  result = result / toFloat(len(x))

proc variance*[T](x: openArray[T]): float {.noSideEffect.} =
  ## computes the variance of the elements in `x`.
  ## If `x` is empty, NaN is returned.
  ## ``toFloat(x: T): float`` must be defined.
  result = 0.0
  var m = mean(x)
  for i in items(x):
    var diff = toFloat(i) - m
    result = result + diff*diff
  result = result / toFloat(len(x))

>>>>>>> 6d153243
proc random*(max: int): int {.benign.}
  ## Returns a random number in the range 0..max-1. The sequence of
  ## random number is always the same, unless `randomize` is called
  ## which initializes the random number generator with a "random"
  ## number, i.e. a tickcount.

proc random*(max: float): float {.benign.}
  ## Returns a random number in the range 0..<max. The sequence of
  ## random number is always the same, unless `randomize` is called
  ## which initializes the random number generator with a "random"
  ## number, i.e. a tickcount. This has a 16-bit resolution on windows
  ## and a 48-bit resolution on other platforms.

<<<<<<< HEAD
when not defined(nimscript):
  proc randomize*() {.benign.}
    ## Initializes the random number generator with a "random"
    ## number, i.e. a tickcount. Note: Does nothing for the JavaScript target,
    ## as JavaScript does not support this. Nor does it work for NimScript.
=======
proc randomize*() {.benign.}
  ## initializes the random number generator with a "random"
  ## number, i.e. a tickcount. Note: Does nothing for the JavaScript target,
  ## as JavaScript does not support this.
>>>>>>> 6d153243

proc randomize*(seed: int) {.benign.}
  ## Initializes the random number generator with a specific seed.
  ## Note: Does nothing for the JavaScript target,
  ## as JavaScript does not support this.

{.push noSideEffect.}
when not defined(JS):
<<<<<<< HEAD
  proc sqrt*(x: float): float {.importc: "sqrt", header: "<math.h>".}
    ## Computes the square root of `x`.
  proc cbrt*(x: float): float {.importc: "cbrt", header: "<math.h>".}
    ## Computes the cubic root of `x`

  proc ln*(x: float): float {.importc: "log", header: "<math.h>".}
    ## Computes the natural log of `x`
  proc log10*(x: float): float {.importc: "log10", header: "<math.h>".}
    ## Computes the common logarithm (base 10) of `x`
  proc log2*(x: float): float = return ln(x) / ln(2.0)
    ## Computes the binary logarithm (base 2) of `x`
  proc exp*(x: float): float {.importc: "exp", header: "<math.h>".}
    ## Computes the exponential function of `x` (pow(E, x))

  proc frexp*(x: float, exponent: var int): float {.
=======
  proc sqrt*(x: float32): float32 {.importc: "sqrt", header: "<math.h>".}
  proc sqrt*(x: float64): float64 {.importc: "sqrt", header: "<math.h>".}
    ## computes the square root of `x`.
  proc cbrt*(x: float32): float32 {.importc: "cbrt", header: "<math.h>".}
  proc cbrt*(x: float64): float64 {.importc: "cbrt", header: "<math.h>".}
    ## computes the cubic root of `x`

  proc ln*(x: float32): float32 {.importc: "log", header: "<math.h>".}
  proc ln*(x: float64): float64 {.importc: "log", header: "<math.h>".}
    ## computes ln(x).
  proc log10*(x: float32): float32 {.importc: "log10", header: "<math.h>".}
  proc log10*(x: float64): float64 {.importc: "log10", header: "<math.h>".}
  proc log2*[T: float32|float64](x: T): T = return ln(x) / ln(2.0)
  proc exp*(x: float32): float32 {.importc: "exp", header: "<math.h>".}
  proc exp*(x: float64): float64 {.importc: "exp", header: "<math.h>".}
    ## computes e**x.

  proc frexp*(x: float32, exponent: var int): float32 {.
    importc: "frexp", header: "<math.h>".}
  proc frexp*(x: float64, exponent: var int): float64 {.
>>>>>>> 6d153243
    importc: "frexp", header: "<math.h>".}
    ## Split a number into mantissa and exponent.
    ## `frexp` calculates the mantissa m (a float greater than or equal to 0.5
    ## and less than 1) and the integer value n such that `x` (the original
    ## float value) equals m * 2**n. frexp stores n in `exponent` and returns
    ## m.

<<<<<<< HEAD
  proc round*(x: float): int {.importc: "lrint", header: "<math.h>".}
    ## Converts a float to an int by rounding.

  proc arccos*(x: float): float {.importc: "acos", header: "<math.h>".}
    ## Computes the arc cosine of `x`
  proc arcsin*(x: float): float {.importc: "asin", header: "<math.h>".}
    ## Computes the arc sine of `x`
  proc arctan*(x: float): float {.importc: "atan", header: "<math.h>".}
    ## Calculate the arc tangent of `y` / `x`
  proc arctan2*(y, x: float): float {.importc: "atan2", header: "<math.h>".}
=======
  proc round*(x: float32): int {.importc: "lrint", header: "<math.h>".}
  proc round*(x: float64): int {.importc: "lrint", header: "<math.h>".}
    ## converts a float to an int by rounding.

  proc arccos*(x: float32): float32 {.importc: "acos", header: "<math.h>".}
  proc arccos*(x: float64): float64 {.importc: "acos", header: "<math.h>".}
  proc arcsin*(x: float32): float32 {.importc: "asin", header: "<math.h>".}
  proc arcsin*(x: float64): float64 {.importc: "asin", header: "<math.h>".}
  proc arctan*(x: float32): float32 {.importc: "atan", header: "<math.h>".}
  proc arctan*(x: float64): float64 {.importc: "atan", header: "<math.h>".}
  proc arctan2*(y, x: float32): float32 {.importc: "atan2", header: "<math.h>".}
  proc arctan2*(y, x: float64): float64 {.importc: "atan2", header: "<math.h>".}
>>>>>>> 6d153243
    ## Calculate the arc tangent of `y` / `x`.
    ## `atan2` returns the arc tangent of `y` / `x`; it produces correct
    ## results even when the resulting angle is near pi/2 or -pi/2
    ## (`x` near 0).

<<<<<<< HEAD
  proc cos*(x: float): float {.importc: "cos", header: "<math.h>".}
    ## Computes the cosine of `x`
  proc cosh*(x: float): float {.importc: "cosh", header: "<math.h>".}
    ## Computes the hyperbolic cosine of `x`
  proc hypot*(x, y: float): float {.importc: "hypot", header: "<math.h>".}
    ## Computes the hypotenuse of a right-angle triangle with `x` and
    ## `y` as its base and height. Equivalent to ``sqrt(x*x + y*y)``.

  proc sinh*(x: float): float {.importc: "sinh", header: "<math.h>".}
    ## Computes the hyperbolic sine of `x`
  proc sin*(x: float): float {.importc: "sin", header: "<math.h>".}
    ## Computes the sine of `x`
  proc tan*(x: float): float {.importc: "tan", header: "<math.h>".}
    ## Computes the tangent of `x`
  proc tanh*(x: float): float {.importc: "tanh", header: "<math.h>".}
    ## Computes the hyperbolic tangent of `x`
  proc pow*(x, y: float): float {.importc: "pow", header: "<math.h>".}
    ## Computes `x` to power of `y`.

  proc erf*(x: float): float {.importc: "erf", header: "<math.h>".}
=======
  proc cos*(x: float32): float32 {.importc: "cos", header: "<math.h>".}
  proc cos*(x: float64): float64 {.importc: "cos", header: "<math.h>".}
  proc cosh*(x: float32): float32 {.importc: "cosh", header: "<math.h>".}
  proc cosh*(x: float64): float64 {.importc: "cosh", header: "<math.h>".}
  proc hypot*(x, y: float32): float32 {.importc: "hypot", header: "<math.h>".}
  proc hypot*(x, y: float64): float64 {.importc: "hypot", header: "<math.h>".}
    ## same as ``sqrt(x*x + y*y)``.

  proc sinh*(x: float32): float32 {.importc: "sinh", header: "<math.h>".}
  proc sinh*(x: float64): float64 {.importc: "sinh", header: "<math.h>".}
  proc sin*(x: float32): float32 {.importc: "sin", header: "<math.h>".}
  proc sin*(x: float64): float64 {.importc: "sin", header: "<math.h>".}
  proc tan*(x: float32): float32 {.importc: "tan", header: "<math.h>".}
  proc tan*(x: float64): float64 {.importc: "tan", header: "<math.h>".}
  proc tanh*(x: float32): float32 {.importc: "tanh", header: "<math.h>".}
  proc tanh*(x: float64): float64 {.importc: "tanh", header: "<math.h>".}
  proc pow*(x, y: float32): float32 {.importc: "pow", header: "<math.h>".}
  proc pow*(x, y: float64): float64 {.importc: "pow", header: "<math.h>".}
    ## computes x to power raised of y.

  proc erf*(x: float32): float32 {.importc: "erf", header: "<math.h>".}
  proc erf*(x: float64): float64 {.importc: "erf", header: "<math.h>".}
>>>>>>> 6d153243
    ## The error function
  proc erfc*(x: float32): float32 {.importc: "erfc", header: "<math.h>".}
  proc erfc*(x: float64): float64 {.importc: "erfc", header: "<math.h>".}
    ## The complementary error function

<<<<<<< HEAD
  proc lgamma*(x: float): float {.importc: "lgamma", header: "<math.h>".}
=======
  proc lgamma*(x: float32): float32 {.importc: "lgamma", header: "<math.h>".}
  proc lgamma*(x: float64): float64 {.importc: "lgamma", header: "<math.h>".}
>>>>>>> 6d153243
    ## Natural log of the gamma function
  proc tgamma*(x: float32): float32 {.importc: "tgamma", header: "<math.h>".}
  proc tgamma*(x: float64): float64 {.importc: "tgamma", header: "<math.h>".}
    ## The gamma function

  # C procs:
  when defined(vcc) and false:
    # The "secure" random, available from Windows XP
    # https://msdn.microsoft.com/en-us/library/sxtz2fa8.aspx
    # Present in some variants of MinGW but not enough to justify
    # `when defined(windows)` yet
    proc rand_s(val: var cuint) {.importc: "rand_s", header: "<stdlib.h>".}
    # To behave like the normal version
    proc rand(): cuint = rand_s(result)
  else:
    proc srand(seed: cint) {.importc: "srand", header: "<stdlib.h>".}
    proc rand(): cint {.importc: "rand", header: "<stdlib.h>".}

  when not defined(windows):
    proc srand48(seed: clong) {.importc: "srand48", header: "<stdlib.h>".}
    proc drand48(): float {.importc: "drand48", header: "<stdlib.h>".}
    proc random(max: float): float =
      result = drand48() * max
  else:
    when defined(vcc): # Windows with Visual C
      proc random(max: float): float =
        # we are hardcoding this because
        # importc-ing macros is extremely problematic
        # and because the value is publicly documented
        # on MSDN and very unlikely to change
        # See https://msdn.microsoft.com/en-us/library/296az74e.aspx
        const rand_max = 4294967295 # UINT_MAX
        result = (float(rand()) / float(rand_max)) * max
      proc randomize() = discard
      proc randomize(seed: int) = discard
    else: # Windows with another compiler
      proc random(max: float): float =
        # we are hardcoding this because
        # importc-ing macros is extremely problematic
        # and because the value is publicly documented
        # on MSDN and very unlikely to change
        const rand_max = 32767
        result = (float(rand()) / float(rand_max)) * max

  when not defined(vcc): # the above code for vcc uses `discard` instead
    # this is either not Windows or is Windows without vcc
    when not defined(nimscript):
      proc randomize() =
        randomize(cast[int](epochTime()))
    proc randomize(seed: int) =
      srand(cint(seed)) # rand_s doesn't use srand
      when declared(srand48): srand48(seed)

  proc random(max: int): int =
    result = int(rand()) mod max

<<<<<<< HEAD
  proc trunc*(x: float): float {.importc: "trunc", header: "<math.h>".}
    ## Truncates `x` to the decimal point
    ##
    ## .. code-block:: nim
    ##  echo trunc(PI) # 3.0
  proc floor*(x: float): float {.importc: "floor", header: "<math.h>".}
    ## Computes the floor function (i.e., the largest integer not greater than `x`)
    ##
    ## .. code-block:: nim
    ##  echo floor(-3.5) ## -4.0
  proc ceil*(x: float): float {.importc: "ceil", header: "<math.h>".}
    ## Computes the ceiling function (i.e., the smallest integer not less than `x`)
    ##
    ## .. code-block:: nim
    ##  echo ceil(-2.1) ## -2.0

  proc fmod*(x, y: float): float {.importc: "fmod", header: "<math.h>".}
    ## Computes the remainder of `x` divided by `y`
    ##
    ## .. code-block:: nim
    ##  echo fmod(-2.5, 0.3) ## -0.1
=======
  proc trunc*(x: float32): float32 {.importc: "trunc", header: "<math.h>".}
  proc trunc*(x: float64): float64 {.importc: "trunc", header: "<math.h>".}
  proc floor*(x: float32): float32 {.importc: "floor", header: "<math.h>".}
  proc floor*(x: float64): float64 {.importc: "floor", header: "<math.h>".}
  proc ceil*(x: float32): float32 {.importc: "ceil", header: "<math.h>".}
  proc ceil*(x: float64): float64 {.importc: "ceil", header: "<math.h>".}

  proc fmod*(x, y: float32): float32 {.importc: "fmod", header: "<math.h>".}
  proc fmod*(x, y: float64): float64 {.importc: "fmod", header: "<math.h>".}
>>>>>>> 6d153243

else:
  proc mathrandom(): float {.importc: "Math.random", nodecl.}
  proc floor*(x: float32): float32 {.importc: "Math.floor", nodecl.}
  proc floor*(x: float64): float64 {.importc: "Math.floor", nodecl.}
  proc ceil*(x: float32): float32 {.importc: "Math.ceil", nodecl.}
  proc ceil*(x: float64): float64 {.importc: "Math.ceil", nodecl.}
  proc random(max: int): int =
    result = int(floor(mathrandom() * float(max)))
  proc random(max: float): float =
    result = float(mathrandom() * float(max))
  proc randomize() = discard
  proc randomize(seed: int) = discard
<<<<<<< HEAD

  proc sqrt*(x: float): float {.importc: "Math.sqrt", nodecl.}
  proc ln*(x: float): float {.importc: "Math.log", nodecl.}
  proc log10*(x: float): float = return ln(x) / ln(10.0)
  proc log2*(x: float): float = return ln(x) / ln(2.0)
=======
>>>>>>> 6d153243

  proc sqrt*(x: float32): float32 {.importc: "Math.sqrt", nodecl.}
  proc sqrt*(x: float64): float64 {.importc: "Math.sqrt", nodecl.}
  proc ln*(x: float32): float32 {.importc: "Math.log", nodecl.}
  proc ln*(x: float64): float64 {.importc: "Math.log", nodecl.}
  proc log10*[T: float32|float64](x: T): T = return ln(x) / ln(10.0)
  proc log2*[T: float32|float64](x: T): T = return ln(x) / ln(2.0)

  proc exp*(x: float32): float32 {.importc: "Math.exp", nodecl.}
  proc exp*(x: float64): float64 {.importc: "Math.exp", nodecl.}
  proc round*(x: float): int {.importc: "Math.round", nodecl.}
<<<<<<< HEAD
  proc pow*(x, y: float): float {.importc: "Math.pow", nodecl.}

  proc frexp*(x: float, exponent: var int): float =
=======
  proc pow*(x, y: float32): float32 {.importC: "Math.pow", nodecl.}
  proc pow*(x, y: float64): float64 {.importc: "Math.pow", nodecl.}

  proc frexp*[T: float32|float64](x: T, exponent: var int): T =
>>>>>>> 6d153243
    if x == 0.0:
      exponent = 0
      result = 0.0
    elif x < 0.0:
      result = -frexp(-x, exponent)
    else:
      var ex = floor(log2(x))
      exponent = round(ex)
      result = x / pow(2.0, ex)

<<<<<<< HEAD
  proc arccos*(x: float): float {.importc: "Math.acos", nodecl.}
  proc arcsin*(x: float): float {.importc: "Math.asin", nodecl.}
  proc arctan*(x: float): float {.importc: "Math.atan", nodecl.}
  proc arctan2*(y, x: float): float {.importc: "Math.atan2", nodecl.}

  proc cos*(x: float): float {.importc: "Math.cos", nodecl.}
  proc cosh*(x: float): float = return (exp(x)+exp(-x))*0.5
  proc hypot*(x, y: float): float = return sqrt(x*x + y*y)
  proc sinh*(x: float): float = return (exp(x)-exp(-x))*0.5
  proc sin*(x: float): float {.importc: "Math.sin", nodecl.}
  proc tan*(x: float): float {.importc: "Math.tan", nodecl.}
  proc tanh*(x: float): float =
=======
  proc arccos*(x: float32): float32 {.importc: "Math.acos", nodecl.}
  proc arccos*(x: float64): float64 {.importc: "Math.acos", nodecl.}
  proc arcsin*(x: float32): float32 {.importc: "Math.asin", nodecl.}
  proc arcsin*(x: float64): float64 {.importc: "Math.asin", nodecl.}
  proc arctan*(x: float32): float32 {.importc: "Math.atan", nodecl.}
  proc arctan*(x: float64): float64 {.importc: "Math.atan", nodecl.}
  proc arctan2*(y, x: float32): float32 {.importC: "Math.atan2", nodecl.}
  proc arctan2*(y, x: float64): float64 {.importc: "Math.atan2", nodecl.}

  proc cos*(x: float32): float32 {.importc: "Math.cos", nodecl.}
  proc cos*(x: float64): float64 {.importc: "Math.cos", nodecl.}
  proc cosh*(x: float32): float32 = return (exp(x)+exp(-x))*0.5
  proc cosh*(x: float64): float64 = return (exp(x)+exp(-x))*0.5
  proc hypot*[T: float32|float64](x, y: T): T = return sqrt(x*x + y*y)
  proc sinh*[T: float32|float64](x: T): T = return (exp(x)-exp(-x))*0.5
  proc sin*(x: float32): float32 {.importc: "Math.sin", nodecl.}
  proc sin*(x: float64): float64 {.importc: "Math.sin", nodecl.}
  proc tan*(x: float32): float32 {.importc: "Math.tan", nodecl.}
  proc tan*(x: float64): float64 {.importc: "Math.tan", nodecl.}
  proc tanh*[T: float32|float64](x: T): T =
>>>>>>> 6d153243
    var y = exp(2.0*x)
    return (y-1.0)/(y+1.0)

{.pop.}

<<<<<<< HEAD
proc degToRad*[T: float32|float64](d: T): T {.inline.} =
  ## Convert from degrees to radians
  result = T(d) * RadPerDeg

proc radToDeg*[T: float32|float64](d: T): T {.inline.} =
  ## Convert from radians to degrees
  result = T(d) / RadPerDeg

proc `mod`*(x, y: float): float =
=======
proc `mod`*[T: float32|float64](x, y: T): T =
>>>>>>> 6d153243
  ## Computes the modulo operation for float operators. Equivalent
  ## to ``x - y * floor(x/y)``. Note that the remainder will always
  ## have the same sign as the divisor.
  ##
  ## .. code-block:: nim
  ##  echo (4.0 mod -3.1) # -2.2
  result = if y == 0.0: x else: x - y * (x/y).floor

proc random*[T](x: Slice[T]): T =
  ## For a slice `a .. b` returns a value in the range `a .. b-1`.
  result = random(x.b - x.a) + x.a

proc random*[T](a: openArray[T]): T =
  ## returns a random element from the openarray `a`.
  result = a[random(a.low..a.len)]

<<<<<<< HEAD
=======
type
  RunningStat* = object                 ## an accumulator for statistical data
    n*: int                             ## number of pushed data
    sum*, min*, max*, mean*: float      ## self-explaining
    oldM, oldS, newS: float

{.deprecated: [TFloatClass: FloatClass, TRunningStat: RunningStat].}

proc push*(s: var RunningStat, x: float) =
  ## pushes a value `x` for processing
  inc(s.n)
  # See Knuth TAOCP vol 2, 3rd edition, page 232
  if s.n == 1:
    s.min = x
    s.max = x
    s.oldM = x
    s.mean = x
    s.oldS = 0.0
  else:
    if s.min > x: s.min = x
    if s.max < x: s.max = x
    s.mean = s.oldM + (x - s.oldM)/toFloat(s.n)
    s.newS = s.oldS + (x - s.oldM)*(x - s.mean)

    # set up for next iteration:
    s.oldM = s.mean
    s.oldS = s.newS
  s.sum = s.sum + x

proc push*(s: var RunningStat, x: int) =
  ## pushes a value `x` for processing. `x` is simply converted to ``float``
  ## and the other push operation is called.
  push(s, toFloat(x))

proc variance*(s: RunningStat): float =
  ## computes the current variance of `s`
  if s.n > 1: result = s.newS / (toFloat(s.n - 1))

proc standardDeviation*(s: RunningStat): float =
  ## computes the current standard deviation of `s`
  result = sqrt(variance(s))

>>>>>>> 6d153243
{.pop.}
{.pop.}

proc `^`*[T](x, y: T): T =
  ## Computes ``x`` to the power ``y`. ``x`` must be non-negative, use
  ## `pow <#pow,float,float>` for negative exponents.
  assert y >= 0
  var (x, y) = (x, y)
  result = 1

  while true:
    if (y and 1) != 0:
      result *= x
    y = y shr 1
    if y == 0:
      break
    x *= x

proc gcd*[T](x, y: T): T =
  ## Computes the greatest common divisor of ``x`` and ``y``.
  ## Note that for floats, the result cannot always be interpreted as
  ## "greatest decimal `z` such that ``z*N == x and z*M == y``
  ## where N and M are positive integers."
  var (x,y) = (x,y)
  while y != 0:
    x = x mod y
    swap x, y
  abs x

proc lcm*[T](x, y: T): T =
  ## Computes the least common multiple of ``x`` and ``y``.
  x div gcd(x, y) * y

when isMainModule and not defined(JS):
  proc gettime(dummy: ptr cint): cint {.importc: "time", header: "<time.h>".}

  # Verifies random seed initialization.
  let seed = gettime(nil)
  randomize(seed)
  const SIZE = 10
  var buf : array[0..SIZE, int]
  # Fill the buffer with random values
  for i in 0..SIZE-1:
    buf[i] = random(high(int))
  # Check that the second random calls are the same for each position.
  randomize(seed)
  for i in 0..SIZE-1:
    assert buf[i] == random(high(int)), "non deterministic random seeding"

  when not defined(testing):
    echo "random values equal after reseeding"

  # Check for no side effect annotation
  proc mySqrt(num: float): float {.noSideEffect.} =
    return sqrt(num)

  # check gamma function
  assert($tgamma(5.0) == $24.0) # 4!
  assert(lgamma(1.0) == 0.0) # ln(1.0) == 0.0
  assert(erf(6.0) > erf(5.0))
  assert(erfc(6.0) < erfc(5.0))<|MERGE_RESOLUTION|>--- conflicted
+++ resolved
@@ -71,11 +71,7 @@
     fcNegInf     ## value is negative infinity
 
 proc classify*(x: float): FloatClass =
-<<<<<<< HEAD
   ## Classifies a floating point value. Returns `x`'s class as specified by
-=======
-  ## classifies a floating point value. Returns `x`'s class as specified by
->>>>>>> 6d153243
   ## `FloatClass`.
 
   # JavaScript and most C compilers have no classify:
@@ -91,24 +87,6 @@
   return fcNormal
   # XXX: fcSubnormal is not detected!
 
-<<<<<<< HEAD
-=======
-
-proc binom*(n, k: int): int {.noSideEffect.} =
-  ## computes the binomial coefficient
-  if k <= 0: return 1
-  if 2*k > n: return binom(n, n-k)
-  result = n
-  for i in countup(2, k):
-    result = (result * (n + 1 - i)) div i
-
-proc fac*(n: int): int {.noSideEffect.} =
-  ## computes the faculty/factorial function.
-  result = 1
-  for i in countup(2, n):
-    result = result * i
-
->>>>>>> 6d153243
 proc isPowerOfTwo*(x: int): bool {.noSideEffect.} =
   ## Returns true, if `x` is a power of two, false otherwise.
   ## Zero and negative numbers are not a power of two.
@@ -137,37 +115,10 @@
   result = ((v +% (v shr 4'i32) and 0xF0F0F0F'i32) *% 0x1010101'i32) shr 24'i32
 
 proc sum*[T](x: openArray[T]): T {.noSideEffect.} =
-<<<<<<< HEAD
   ## Computes the sum of the elements in `x`.
   ## If `x` is empty, 0 is returned.
   for i in items(x): result = result + i
 
-=======
-  ## computes the sum of the elements in `x`.
-  ## If `x` is empty, 0 is returned.
-  for i in items(x): result = result + i
-
-template toFloat(f: float): float = f
-
-proc mean*[T](x: openArray[T]): float {.noSideEffect.} =
-  ## computes the mean of the elements in `x`, which are first converted to floats.
-  ## If `x` is empty, NaN is returned.
-  ## ``toFloat(x: T): float`` must be defined.
-  for i in items(x): result = result + toFloat(i)
-  result = result / toFloat(len(x))
-
-proc variance*[T](x: openArray[T]): float {.noSideEffect.} =
-  ## computes the variance of the elements in `x`.
-  ## If `x` is empty, NaN is returned.
-  ## ``toFloat(x: T): float`` must be defined.
-  result = 0.0
-  var m = mean(x)
-  for i in items(x):
-    var diff = toFloat(i) - m
-    result = result + diff*diff
-  result = result / toFloat(len(x))
-
->>>>>>> 6d153243
 proc random*(max: int): int {.benign.}
   ## Returns a random number in the range 0..max-1. The sequence of
   ## random number is always the same, unless `randomize` is called
@@ -181,18 +132,11 @@
   ## number, i.e. a tickcount. This has a 16-bit resolution on windows
   ## and a 48-bit resolution on other platforms.
 
-<<<<<<< HEAD
 when not defined(nimscript):
   proc randomize*() {.benign.}
     ## Initializes the random number generator with a "random"
     ## number, i.e. a tickcount. Note: Does nothing for the JavaScript target,
     ## as JavaScript does not support this. Nor does it work for NimScript.
-=======
-proc randomize*() {.benign.}
-  ## initializes the random number generator with a "random"
-  ## number, i.e. a tickcount. Note: Does nothing for the JavaScript target,
-  ## as JavaScript does not support this.
->>>>>>> 6d153243
 
 proc randomize*(seed: int) {.benign.}
   ## Initializes the random number generator with a specific seed.
@@ -201,44 +145,28 @@
 
 {.push noSideEffect.}
 when not defined(JS):
-<<<<<<< HEAD
-  proc sqrt*(x: float): float {.importc: "sqrt", header: "<math.h>".}
+  proc sqrt*(x: float32): float32 {.importc: "sqrtf", header: "<math.h>".}
+  proc sqrt*(x: float64): float64 {.importc: "sqrt", header: "<math.h>".}
     ## Computes the square root of `x`.
-  proc cbrt*(x: float): float {.importc: "cbrt", header: "<math.h>".}
+  proc cbrt*(x: float32): float32 {.importc: "cbrtf", header: "<math.h>".}
+  proc cbrt*(x: float64): float64 {.importc: "cbrt", header: "<math.h>".}
     ## Computes the cubic root of `x`
 
-  proc ln*(x: float): float {.importc: "log", header: "<math.h>".}
+  proc ln*(x: float32): float32 {.importc: "logf", header: "<math.h>".}
+  proc ln*(x: float64): float64 {.importc: "log", header: "<math.h>".}
     ## Computes the natural log of `x`
-  proc log10*(x: float): float {.importc: "log10", header: "<math.h>".}
+  proc log10*(x: float32): float32 {.importc: "log10f", header: "<math.h>".}
+  proc log10*(x: float64): float64 {.importc: "log10", header: "<math.h>".}
     ## Computes the common logarithm (base 10) of `x`
-  proc log2*(x: float): float = return ln(x) / ln(2.0)
+  proc log2*[T: float32|float64](x: T): T = return ln(x) / ln(2.0)
     ## Computes the binary logarithm (base 2) of `x`
-  proc exp*(x: float): float {.importc: "exp", header: "<math.h>".}
+  proc exp*(x: float32): float32 {.importc: "expf", header: "<math.h>".}
+  proc exp*(x: float64): float64 {.importc: "exp", header: "<math.h>".}
     ## Computes the exponential function of `x` (pow(E, x))
-
-  proc frexp*(x: float, exponent: var int): float {.
-=======
-  proc sqrt*(x: float32): float32 {.importc: "sqrt", header: "<math.h>".}
-  proc sqrt*(x: float64): float64 {.importc: "sqrt", header: "<math.h>".}
-    ## computes the square root of `x`.
-  proc cbrt*(x: float32): float32 {.importc: "cbrt", header: "<math.h>".}
-  proc cbrt*(x: float64): float64 {.importc: "cbrt", header: "<math.h>".}
-    ## computes the cubic root of `x`
-
-  proc ln*(x: float32): float32 {.importc: "log", header: "<math.h>".}
-  proc ln*(x: float64): float64 {.importc: "log", header: "<math.h>".}
-    ## computes ln(x).
-  proc log10*(x: float32): float32 {.importc: "log10", header: "<math.h>".}
-  proc log10*(x: float64): float64 {.importc: "log10", header: "<math.h>".}
-  proc log2*[T: float32|float64](x: T): T = return ln(x) / ln(2.0)
-  proc exp*(x: float32): float32 {.importc: "exp", header: "<math.h>".}
-  proc exp*(x: float64): float64 {.importc: "exp", header: "<math.h>".}
-    ## computes e**x.
 
   proc frexp*(x: float32, exponent: var int): float32 {.
     importc: "frexp", header: "<math.h>".}
   proc frexp*(x: float64, exponent: var int): float64 {.
->>>>>>> 6d153243
     importc: "frexp", header: "<math.h>".}
     ## Split a number into mantissa and exponent.
     ## `frexp` calculates the mantissa m (a float greater than or equal to 0.5
@@ -246,94 +174,68 @@
     ## float value) equals m * 2**n. frexp stores n in `exponent` and returns
     ## m.
 
-<<<<<<< HEAD
-  proc round*(x: float): int {.importc: "lrint", header: "<math.h>".}
-    ## Converts a float to an int by rounding.
-
-  proc arccos*(x: float): float {.importc: "acos", header: "<math.h>".}
-    ## Computes the arc cosine of `x`
-  proc arcsin*(x: float): float {.importc: "asin", header: "<math.h>".}
-    ## Computes the arc sine of `x`
-  proc arctan*(x: float): float {.importc: "atan", header: "<math.h>".}
-    ## Calculate the arc tangent of `y` / `x`
-  proc arctan2*(y, x: float): float {.importc: "atan2", header: "<math.h>".}
-=======
-  proc round*(x: float32): int {.importc: "lrint", header: "<math.h>".}
+  proc round*(x: float32): int {.importc: "lrintf", header: "<math.h>".}
   proc round*(x: float64): int {.importc: "lrint", header: "<math.h>".}
     ## converts a float to an int by rounding.
 
-  proc arccos*(x: float32): float32 {.importc: "acos", header: "<math.h>".}
+  proc arccos*(x: float32): float32 {.importc: "acosf", header: "<math.h>".}
   proc arccos*(x: float64): float64 {.importc: "acos", header: "<math.h>".}
-  proc arcsin*(x: float32): float32 {.importc: "asin", header: "<math.h>".}
+    ## Computes the arc cosine of `x`
+  proc arcsin*(x: float32): float32 {.importc: "asinf", header: "<math.h>".}
   proc arcsin*(x: float64): float64 {.importc: "asin", header: "<math.h>".}
-  proc arctan*(x: float32): float32 {.importc: "atan", header: "<math.h>".}
+    ## Computes the arc sine of `x`
+  proc arctan*(x: float32): float32 {.importc: "atanf", header: "<math.h>".}
   proc arctan*(x: float64): float64 {.importc: "atan", header: "<math.h>".}
-  proc arctan2*(y, x: float32): float32 {.importc: "atan2", header: "<math.h>".}
+    ## Calculate the arc tangent of `y` / `x`
+  proc arctan2*(y, x: float32): float32 {.importc: "atan2f", header: "<math.h>".}
   proc arctan2*(y, x: float64): float64 {.importc: "atan2", header: "<math.h>".}
->>>>>>> 6d153243
     ## Calculate the arc tangent of `y` / `x`.
     ## `atan2` returns the arc tangent of `y` / `x`; it produces correct
     ## results even when the resulting angle is near pi/2 or -pi/2
     ## (`x` near 0).
 
-<<<<<<< HEAD
-  proc cos*(x: float): float {.importc: "cos", header: "<math.h>".}
+  proc cos*(x: float32): float32 {.importc: "cosf", header: "<math.h>".}
+  proc cos*(x: float64): float64 {.importc: "cos", header: "<math.h>".}
     ## Computes the cosine of `x`
-  proc cosh*(x: float): float {.importc: "cosh", header: "<math.h>".}
+
+  proc cosh*(x: float32): float32 {.importc: "coshf", header: "<math.h>".}
+  proc cosh*(x: float64): float64 {.importc: "cosh", header: "<math.h>".}
     ## Computes the hyperbolic cosine of `x`
-  proc hypot*(x, y: float): float {.importc: "hypot", header: "<math.h>".}
+
+  proc hypot*(x, y: float32): float32 {.importc: "hypotf", header: "<math.h>".}
+  proc hypot*(x, y: float64): float64 {.importc: "hypot", header: "<math.h>".}
     ## Computes the hypotenuse of a right-angle triangle with `x` and
     ## `y` as its base and height. Equivalent to ``sqrt(x*x + y*y)``.
 
-  proc sinh*(x: float): float {.importc: "sinh", header: "<math.h>".}
+  proc sinh*(x: float32): float32 {.importc: "sinhf", header: "<math.h>".}
+  proc sinh*(x: float64): float64 {.importc: "sinh", header: "<math.h>".}
     ## Computes the hyperbolic sine of `x`
-  proc sin*(x: float): float {.importc: "sin", header: "<math.h>".}
+  proc sin*(x: float32): float32 {.importc: "sinf", header: "<math.h>".}
+  proc sin*(x: float64): float64 {.importc: "sin", header: "<math.h>".}
     ## Computes the sine of `x`
-  proc tan*(x: float): float {.importc: "tan", header: "<math.h>".}
+
+  proc tan*(x: float32): float32 {.importc: "tanf", header: "<math.h>".}
+  proc tan*(x: float64): float64 {.importc: "tan", header: "<math.h>".}
     ## Computes the tangent of `x`
-  proc tanh*(x: float): float {.importc: "tanh", header: "<math.h>".}
+  proc tanh*(x: float32): float32 {.importc: "tanhf", header: "<math.h>".}
+  proc tanh*(x: float64): float64 {.importc: "tanh", header: "<math.h>".}
     ## Computes the hyperbolic tangent of `x`
-  proc pow*(x, y: float): float {.importc: "pow", header: "<math.h>".}
-    ## Computes `x` to power of `y`.
-
-  proc erf*(x: float): float {.importc: "erf", header: "<math.h>".}
-=======
-  proc cos*(x: float32): float32 {.importc: "cos", header: "<math.h>".}
-  proc cos*(x: float64): float64 {.importc: "cos", header: "<math.h>".}
-  proc cosh*(x: float32): float32 {.importc: "cosh", header: "<math.h>".}
-  proc cosh*(x: float64): float64 {.importc: "cosh", header: "<math.h>".}
-  proc hypot*(x, y: float32): float32 {.importc: "hypot", header: "<math.h>".}
-  proc hypot*(x, y: float64): float64 {.importc: "hypot", header: "<math.h>".}
-    ## same as ``sqrt(x*x + y*y)``.
-
-  proc sinh*(x: float32): float32 {.importc: "sinh", header: "<math.h>".}
-  proc sinh*(x: float64): float64 {.importc: "sinh", header: "<math.h>".}
-  proc sin*(x: float32): float32 {.importc: "sin", header: "<math.h>".}
-  proc sin*(x: float64): float64 {.importc: "sin", header: "<math.h>".}
-  proc tan*(x: float32): float32 {.importc: "tan", header: "<math.h>".}
-  proc tan*(x: float64): float64 {.importc: "tan", header: "<math.h>".}
-  proc tanh*(x: float32): float32 {.importc: "tanh", header: "<math.h>".}
-  proc tanh*(x: float64): float64 {.importc: "tanh", header: "<math.h>".}
-  proc pow*(x, y: float32): float32 {.importc: "pow", header: "<math.h>".}
+
+  proc pow*(x, y: float32): float32 {.importc: "powf", header: "<math.h>".}
   proc pow*(x, y: float64): float64 {.importc: "pow", header: "<math.h>".}
     ## computes x to power raised of y.
 
-  proc erf*(x: float32): float32 {.importc: "erf", header: "<math.h>".}
+  proc erf*(x: float32): float32 {.importc: "erff", header: "<math.h>".}
   proc erf*(x: float64): float64 {.importc: "erf", header: "<math.h>".}
->>>>>>> 6d153243
     ## The error function
-  proc erfc*(x: float32): float32 {.importc: "erfc", header: "<math.h>".}
+  proc erfc*(x: float32): float32 {.importc: "erfcf", header: "<math.h>".}
   proc erfc*(x: float64): float64 {.importc: "erfc", header: "<math.h>".}
     ## The complementary error function
 
-<<<<<<< HEAD
-  proc lgamma*(x: float): float {.importc: "lgamma", header: "<math.h>".}
-=======
-  proc lgamma*(x: float32): float32 {.importc: "lgamma", header: "<math.h>".}
+  proc lgamma*(x: float32): float32 {.importc: "lgammaf", header: "<math.h>".}
   proc lgamma*(x: float64): float64 {.importc: "lgamma", header: "<math.h>".}
->>>>>>> 6d153243
     ## Natural log of the gamma function
-  proc tgamma*(x: float32): float32 {.importc: "tgamma", header: "<math.h>".}
+  proc tgamma*(x: float32): float32 {.importc: "tgammaf", header: "<math.h>".}
   proc tgamma*(x: float64): float64 {.importc: "tgamma", header: "<math.h>".}
     ## The gamma function
 
@@ -388,39 +290,33 @@
   proc random(max: int): int =
     result = int(rand()) mod max
 
-<<<<<<< HEAD
-  proc trunc*(x: float): float {.importc: "trunc", header: "<math.h>".}
+  proc trunc*(x: float32): float32 {.importc: "truncf", header: "<math.h>".}
+  proc trunc*(x: float64): float64 {.importc: "trunc", header: "<math.h>".}
     ## Truncates `x` to the decimal point
     ##
     ## .. code-block:: nim
     ##  echo trunc(PI) # 3.0
-  proc floor*(x: float): float {.importc: "floor", header: "<math.h>".}
+
+  proc floor*(x: float32): float32 {.importc: "floorf", header: "<math.h>".}
+  proc floor*(x: float64): float64 {.importc: "floor", header: "<math.h>".}
     ## Computes the floor function (i.e., the largest integer not greater than `x`)
     ##
     ## .. code-block:: nim
     ##  echo floor(-3.5) ## -4.0
-  proc ceil*(x: float): float {.importc: "ceil", header: "<math.h>".}
+
+  proc ceil*(x: float32): float32 {.importc: "ceilf", header: "<math.h>".}
+  proc ceil*(x: float64): float64 {.importc: "ceil", header: "<math.h>".}
     ## Computes the ceiling function (i.e., the smallest integer not less than `x`)
     ##
     ## .. code-block:: nim
     ##  echo ceil(-2.1) ## -2.0
 
-  proc fmod*(x, y: float): float {.importc: "fmod", header: "<math.h>".}
+  proc fmod*(x, y: float32): float32 {.importc: "fmodf", header: "<math.h>".}
+  proc fmod*(x, y: float64): float64 {.importc: "fmod", header: "<math.h>".}
     ## Computes the remainder of `x` divided by `y`
     ##
     ## .. code-block:: nim
     ##  echo fmod(-2.5, 0.3) ## -0.1
-=======
-  proc trunc*(x: float32): float32 {.importc: "trunc", header: "<math.h>".}
-  proc trunc*(x: float64): float64 {.importc: "trunc", header: "<math.h>".}
-  proc floor*(x: float32): float32 {.importc: "floor", header: "<math.h>".}
-  proc floor*(x: float64): float64 {.importc: "floor", header: "<math.h>".}
-  proc ceil*(x: float32): float32 {.importc: "ceil", header: "<math.h>".}
-  proc ceil*(x: float64): float64 {.importc: "ceil", header: "<math.h>".}
-
-  proc fmod*(x, y: float32): float32 {.importc: "fmod", header: "<math.h>".}
-  proc fmod*(x, y: float64): float64 {.importc: "fmod", header: "<math.h>".}
->>>>>>> 6d153243
 
 else:
   proc mathrandom(): float {.importc: "Math.random", nodecl.}
@@ -434,14 +330,6 @@
     result = float(mathrandom() * float(max))
   proc randomize() = discard
   proc randomize(seed: int) = discard
-<<<<<<< HEAD
-
-  proc sqrt*(x: float): float {.importc: "Math.sqrt", nodecl.}
-  proc ln*(x: float): float {.importc: "Math.log", nodecl.}
-  proc log10*(x: float): float = return ln(x) / ln(10.0)
-  proc log2*(x: float): float = return ln(x) / ln(2.0)
-=======
->>>>>>> 6d153243
 
   proc sqrt*(x: float32): float32 {.importc: "Math.sqrt", nodecl.}
   proc sqrt*(x: float64): float64 {.importc: "Math.sqrt", nodecl.}
@@ -453,16 +341,11 @@
   proc exp*(x: float32): float32 {.importc: "Math.exp", nodecl.}
   proc exp*(x: float64): float64 {.importc: "Math.exp", nodecl.}
   proc round*(x: float): int {.importc: "Math.round", nodecl.}
-<<<<<<< HEAD
-  proc pow*(x, y: float): float {.importc: "Math.pow", nodecl.}
-
-  proc frexp*(x: float, exponent: var int): float =
-=======
+
   proc pow*(x, y: float32): float32 {.importC: "Math.pow", nodecl.}
   proc pow*(x, y: float64): float64 {.importc: "Math.pow", nodecl.}
 
   proc frexp*[T: float32|float64](x: T, exponent: var int): T =
->>>>>>> 6d153243
     if x == 0.0:
       exponent = 0
       result = 0.0
@@ -473,20 +356,6 @@
       exponent = round(ex)
       result = x / pow(2.0, ex)
 
-<<<<<<< HEAD
-  proc arccos*(x: float): float {.importc: "Math.acos", nodecl.}
-  proc arcsin*(x: float): float {.importc: "Math.asin", nodecl.}
-  proc arctan*(x: float): float {.importc: "Math.atan", nodecl.}
-  proc arctan2*(y, x: float): float {.importc: "Math.atan2", nodecl.}
-
-  proc cos*(x: float): float {.importc: "Math.cos", nodecl.}
-  proc cosh*(x: float): float = return (exp(x)+exp(-x))*0.5
-  proc hypot*(x, y: float): float = return sqrt(x*x + y*y)
-  proc sinh*(x: float): float = return (exp(x)-exp(-x))*0.5
-  proc sin*(x: float): float {.importc: "Math.sin", nodecl.}
-  proc tan*(x: float): float {.importc: "Math.tan", nodecl.}
-  proc tanh*(x: float): float =
-=======
   proc arccos*(x: float32): float32 {.importc: "Math.acos", nodecl.}
   proc arccos*(x: float64): float64 {.importc: "Math.acos", nodecl.}
   proc arcsin*(x: float32): float32 {.importc: "Math.asin", nodecl.}
@@ -507,13 +376,11 @@
   proc tan*(x: float32): float32 {.importc: "Math.tan", nodecl.}
   proc tan*(x: float64): float64 {.importc: "Math.tan", nodecl.}
   proc tanh*[T: float32|float64](x: T): T =
->>>>>>> 6d153243
     var y = exp(2.0*x)
     return (y-1.0)/(y+1.0)
 
 {.pop.}
 
-<<<<<<< HEAD
 proc degToRad*[T: float32|float64](d: T): T {.inline.} =
   ## Convert from degrees to radians
   result = T(d) * RadPerDeg
@@ -522,10 +389,7 @@
   ## Convert from radians to degrees
   result = T(d) / RadPerDeg
 
-proc `mod`*(x, y: float): float =
-=======
 proc `mod`*[T: float32|float64](x, y: T): T =
->>>>>>> 6d153243
   ## Computes the modulo operation for float operators. Equivalent
   ## to ``x - y * floor(x/y)``. Note that the remainder will always
   ## have the same sign as the divisor.
@@ -542,51 +406,6 @@
   ## returns a random element from the openarray `a`.
   result = a[random(a.low..a.len)]
 
-<<<<<<< HEAD
-=======
-type
-  RunningStat* = object                 ## an accumulator for statistical data
-    n*: int                             ## number of pushed data
-    sum*, min*, max*, mean*: float      ## self-explaining
-    oldM, oldS, newS: float
-
-{.deprecated: [TFloatClass: FloatClass, TRunningStat: RunningStat].}
-
-proc push*(s: var RunningStat, x: float) =
-  ## pushes a value `x` for processing
-  inc(s.n)
-  # See Knuth TAOCP vol 2, 3rd edition, page 232
-  if s.n == 1:
-    s.min = x
-    s.max = x
-    s.oldM = x
-    s.mean = x
-    s.oldS = 0.0
-  else:
-    if s.min > x: s.min = x
-    if s.max < x: s.max = x
-    s.mean = s.oldM + (x - s.oldM)/toFloat(s.n)
-    s.newS = s.oldS + (x - s.oldM)*(x - s.mean)
-
-    # set up for next iteration:
-    s.oldM = s.mean
-    s.oldS = s.newS
-  s.sum = s.sum + x
-
-proc push*(s: var RunningStat, x: int) =
-  ## pushes a value `x` for processing. `x` is simply converted to ``float``
-  ## and the other push operation is called.
-  push(s, toFloat(x))
-
-proc variance*(s: RunningStat): float =
-  ## computes the current variance of `s`
-  if s.n > 1: result = s.newS / (toFloat(s.n - 1))
-
-proc standardDeviation*(s: RunningStat): float =
-  ## computes the current standard deviation of `s`
-  result = sqrt(variance(s))
-
->>>>>>> 6d153243
 {.pop.}
 {.pop.}
 
