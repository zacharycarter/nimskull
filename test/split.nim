--- conflicted
+++ resolved
@@ -13,10 +13,14 @@
     check("12".split(re"(\d)") == @["", "1", "", "2", ""])
 
   test "maxsplit":
-<<<<<<< HEAD
     check("123".split(re"", maxsplit = 2) == @["1", "23"])
     check("123".split(re"", maxsplit = 1) == @["123"])
     check("123".split(re"", maxsplit = -1) == @["1", "2", "3"])
+
+  test "split with 0-length match":
+    check("12345".split(re("")) == @["1", "2", "3", "4", "5"])
+    check("".split(re"") == newSeq[string]())
+    check("word word".split(re"\b") == @["word", " ", "word"])
 
   test "perl split tests":
     check("forty-two"                    .split(re"")      .join(",") == "f,o,r,t,y,-,t,w,o")
@@ -38,14 +42,4 @@
     check("this will be split"           .split(re" ", 3)  .join(",") == "this,will,be split")
     check("a.b"                          .split(re"\.")    .join(",") == "a,b")
     check(""                             .split(re"")      .len       == 0)
-    check(":"                            .split(re"")      .len       == 1)
-=======
-    check("123".split(re"", maxsplit = 1) == @["1", "23"])
-    check("123".split(re"", maxsplit = 0) == @["123"])
-    check("123".split(re"", maxsplit = -1) == @["1", "2", "3"])
-
-  test "split with 0-length match":
-    check("12345".split(re("")) == @["1", "2", "3", "4", "5"])
-    check("".split(re"") == newSeq[string]())
-    check("word word".split(re"\b") == @["word", " ", "word"])
->>>>>>> 41c0060e
+    check(":"                            .split(re"")      .len       == 1)